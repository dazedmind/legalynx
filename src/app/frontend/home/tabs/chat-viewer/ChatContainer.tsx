--- conflicted
+++ resolved
@@ -204,27 +204,6 @@
                 </div>
               ) : (
                 <div className="whitespace-pre-wrap break-words text-md leading-relaxed">
-<<<<<<< HEAD
-                  {/* ✅ NEW: Handle streaming messages, typing animation, and regular messages */}
-                  {message.type === 'ASSISTANT' && streamingMessageId === message.id ? (
-                    // Streaming message - show content directly as it updates
-                    <div className="whitespace-pre-wrap break-words">
-                      {message.content === '▌' ? (
-                        <span className="animate-pulse text-neutral-800">Thinking...</span>
-                      ) : (
-                        message.content || ''
-                      )}
-                    </div>
-                  ) : (
-                    // Regular message with formatting
-                    <div dangerouslySetInnerHTML={{ 
-                      __html: (message.content || '')
-                        .replace(/\*\*(.*?)\*\*/g, '<strong>$1</strong>')
-                        .replace(/\*(.*?)\*/g, '<em>$1</em>')
-                        .replace(/\_(.*?)_/g, '<u>$1</u>')
-                        .replace(/`(.*?)`/g, '<code class="bg-muted px-1 py-0.5 rounded text-sm">$1</code>')
-                    }} />
-=======
                   {/* Render USER messages */}
                   {message.type === 'USER' && (
                     <div>{message.content}</div>
@@ -247,7 +226,6 @@
                           .replace(/`(.*?)`/g, '<code class="bg-muted px-1 py-0.5 rounded text-sm">$1</code>')
                       }} />
                     )
->>>>>>> 2ce15dd9
                   )}
                 </div>
               )}
