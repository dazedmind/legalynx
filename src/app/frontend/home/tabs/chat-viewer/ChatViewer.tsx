// Updated ChatViewer.tsx with FIXED session creation workflow
"use client";

import React, { useState, useEffect, useRef } from "react";
import {
  FileText,
  AlertCircle,
  Plus,
  ArrowUp,
  Cloud,
  DiamondPlus,
  Square,
  Eye,
} from "lucide-react";
import {
  apiService,
  handleApiError,
  UploadResponse,
  isSecurityError,
  getSecurityErrorMessage,
  profileService,
<<<<<<< HEAD
  streamQuery,
=======
>>>>>>> 2ce15dd9
} from "../../../lib/api";
import { toast, Toaster } from "sonner";
import { useAuth } from "@/lib/context/AuthContext";
import { authUtils } from "@/lib/auth";
import { useRAGCache } from "@/lib/ragCacheService";
import ConfirmationModal from "../../../components/ConfirmationModal";
import { ChatContainer } from "./ChatContainer";
import SessionLoader from "../../../components/SessionLoader";
import { CloudCheck, AudioLines } from "lucide-react";
import { ModalType } from "../../../components/ConfirmationModal";
import VoiceChatComponent from "./VoiceChatComponent";
import { BiSolidFilePdf } from "react-icons/bi";
import { GoSquareFill } from "react-icons/go";
import { PDFViewer } from "../file-manager/PDFViewer";
<<<<<<< HEAD

interface DocumentInfo {
  id: string;
  fileName: string;
  originalFileName: string;
  size: number;
  uploadedAt: string;
  pages?: number;
  status: string;
  mimeType?: string;
}
=======
>>>>>>> 2ce15dd9

interface ChatMessage {
  id: string;
  type: "USER" | "ASSISTANT";
  content: string;
  createdAt: Date;
  query?: string;
  sourceCount?: number;
  isThinking?: boolean; // For pulse animation
  isStreaming?: boolean; // For streaming cursor animation
}

interface ChatSession {
  id: string;
  title?: string;
  userId: string;
  documentId: string;
  isSaved: boolean;
  createdAt: Date;
  updatedAt: Date;
  messages: ChatMessage[];
}

interface SavedChatSession {
  id: string;
  title: string;
  documentId: string;
  documentName: string;
  messageCount: number;
}

interface CombinedComponentProps {
  isSystemReady: boolean;
  onUploadSuccess: (response: UploadResponse) => void;
  onSessionDelete?: (sessionId: string) => void;
  selectedSessionId?: string;
  handleNewChat?: () => void;
  handleVoiceChat?: () => void;
  currentDocumentId?: string | null;
  lastUploadedDocumentId?: string;
}

type LoadingStage =
  | "loading_session"
  | "loading_document"
  | "loading_rag"
  | "preparing_chat";

export default function ChatViewer({
  isSystemReady,
  onUploadSuccess,
  onSessionDelete,
  selectedSessionId,
  handleNewChat,
  handleVoiceChat,
  currentDocumentId,
  onClearStateCallback,
  lastUploadedDocumentId,
}: CombinedComponentProps & {
  onClearStateCallback?: (clearFn: () => void) => void;
}) {
  const { isAuthenticated, user } = useAuth();
  const ragCache = useRAGCache();

  // ✅ FIXED: Add refs for better state management
  const saveTimeoutRef = useRef<NodeJS.Timeout | null>(null);
  const lastSaveAttemptRef = useRef<number>(0);
  const pendingMessagesRef = useRef<ChatMessage[]>([]);

  // Add state to track if we're processing a new upload
  const [isProcessingNewUpload, setIsProcessingNewUpload] = useState(false);
  const [lastProcessedDocumentId, setLastProcessedDocumentId] = useState<
    string | null
  >(null);

  // Document and session states
  const [currentDocument, setCurrentDocument] = useState<any>(null);
  const [currentSessionId, setCurrentSessionId] = useState<string | null>(null);
  const [isCreatingSession, setIsCreatingSession] = useState(false);
  const [isLoadingSession, setIsLoadingSession] = useState(false);
  const [isSaving, setIsSaving] = useState(false);
  const [isSaveModalOpen, setIsSaveModalOpen] = useState(false);
  const [documentExists, setDocumentExists] = useState(true);
  const [isLoadingDocument, setIsLoadingDocument] = useState(true);
  const [loadingSessionId, setLoadingSessionId] = useState<string | null>(null);
  const [isResetting, setIsResetting] = useState(false);
  const [savedSessions, setSavedSessions] = useState<SavedChatSession[]>([]);
  const [isVoiceChat, setIsVoiceChat] = useState(false);
  const [subscriptionStatus, setSubscriptionStatus] = useState("");
<<<<<<< HEAD
=======
  const [isPDFViewerOpen, setIsPDFViewerOpen] = useState(false);
>>>>>>> 2ce15dd9
  const ragLoadingDocIdRef = useRef<string | null>(null);

  // ✅ NEW: Track RAG system loading state
  const [isLoadingRagSystem, setIsLoadingRagSystem] = useState(false);
  const [ragLoadingInfo, setRagLoadingInfo] = useState<{
    documentName?: string;
    operation?: "loading" | "reactivating" | "processing";
  }>({});

  // ✅ NEW: Token limit checking state
  const [tokenLimitInfo, setTokenLimitInfo] = useState<{
    tokensUsed: number;
    tokenLimit: number;
    resetTime: string | null;
    isLimitReached: boolean;
  }>({
    tokensUsed: 0,
    tokenLimit: 0,
    resetTime: null,
    isLimitReached: false,
  });

  // Loading stage tracking
  const [loadingStage, setLoadingStage] =
    useState<LoadingStage>("loading_session");
  const [loadingSessionInfo, setLoadingSessionInfo] = useState<{
    title?: string;
    documentName?: string;
  }>({});

  // Chat states
  const [query, setQuery] = useState("");
  const [isQuerying, setIsQuerying] = useState(false);
  const isSubmittingRef = useRef(false);
  const [chatHistory, setChatHistory] = useState<ChatMessage[]>([]);
  const [error, setError] = useState<string>("");
  const [hasUnsavedChanges, setHasUnsavedChanges] = useState(false);
  const [lastSaveTimestamp, setLastSaveTimestamp] = useState(Date.now());
  const [uploadCompleted, setUploadCompleted] = useState(false);

  // ✅ NEW: Typing animation state
  const [typingMessageId, setTypingMessageId] = useState<string | null>(null);

  // ✅ NEW: AbortController for cancelling queries
  const [queryAbortController, setQueryAbortController] =
    useState<AbortController | null>(null);
<<<<<<< HEAD

  // ✅ NEW: Streaming message state
  const [streamingMessageId, setStreamingMessageId] = useState<string | null>(null);
  const [streamingContent, setStreamingContent] = useState<string>("");
=======
>>>>>>> 2ce15dd9

  // Modal state for confirmation
  const [confirmationModalConfig, setConfirmationModalConfig] = useState<{
    header: string;
    message: string;
    trueButton: string;
    falseButton: string;
    type: string;
    onConfirm: () => void;
    paywall?: {
      isPaywallFeature: boolean;
      userProfile?: any;
      featureType?:
        | "saveSessions"
        | "cloudStorage"
        | "voiceMode"
        | "fileHistory"
        | "pdfDownload";
      onUpgrade?: () => void;
      allowTemporary?: boolean; // For features that can fallback to temporary
    };
  } | null>(null);

  // FIXED: Clear all session state when new document is uploaded
  const [pdfViewer, setPdfViewer] = useState<{
    isOpen: boolean;
    document: DocumentInfo | null;
  }>({ isOpen: false, document: null });

  const clearAllSessionState = () => {
    console.log("🧹 Clearing all session state for new upload");
    setCurrentSessionId(null);
    setChatHistory([]);
    setCurrentDocument(null);
    setQuery("");
    setError("");
    setDocumentExists(true); // Reset to true for new document
    setIsLoadingSession(false);
    setLoadingSessionId(null);
    setHasUnsavedChanges(false);
    setIsVoiceChat(false);

    // ✅ NEW: Clear RAG loading state
    setIsLoadingRagSystem(false);
    setRagLoadingInfo({});

    // ✅ NEW: Clear typing animation state
    setTypingMessageId(null);

<<<<<<< HEAD
    // ✅ NEW: Clear streaming state
    setStreamingMessageId(null);
    setStreamingContent("");

=======
>>>>>>> 2ce15dd9
    // Clear any cached RAG data
    ragCache.clearAll();
  };

  // Handler to open confirmation modal
  const openConfirmationModal = (
    config: {
      header: string;
      message: string;
      trueButton: string;
      falseButton: string;
      type: string;
    },
    onConfirm: () => void
  ) => {
    setConfirmationModalConfig({ ...config, onConfirm });
  };

  // Handler for modal action
  const handleConfirmationModal = (shouldProceed: boolean) => {
    if (shouldProceed && confirmationModalConfig?.onConfirm) {
      confirmationModalConfig.onConfirm();
    }
    setConfirmationModalConfig(null);
  };

  useEffect(() => {
    const getSubscriptionStatus = async () => {
      try {
        const profile = await profileService.getProfile();
        setSubscriptionStatus(profile.subscription?.plan_type?.toUpperCase());

        // Get token limit information
        if (profile.subscription) {
          const resetTime = getNextResetTime(profile.subscription.plan_type);
          setTokenLimitInfo({
            tokensUsed: profile.subscription.tokens_used || 0,
            tokenLimit: profile.subscription.token_limit || 0,
            resetTime,
            isLimitReached:
              (profile.subscription.tokens_used || 0) >=
              (profile.subscription.token_limit || 0),
          });
        }
      } catch (error) {
        console.error("Failed to get subscription status:", error);
      }
    };
    getSubscriptionStatus();
  }, []);

  // ✅ NEW: Helper function to calculate next reset time based on subscription plan
  const getNextResetTime = (planType: string): string => {
    const now = new Date();
    let resetTime: Date;

    switch (planType?.toUpperCase()) {
      case "BASIC":
        // Basic plan resets every 24 hours
        resetTime = new Date(now.getTime() + 24 * 60 * 60 * 1000);
        break;
      case "STANDARD":
        // Standard plan resets every 12 hours
        resetTime = new Date(now.getTime() + 12 * 60 * 60 * 1000);
        break;
      case "PREMIUM":
        // Premium plan resets every 6 hours
        resetTime = new Date(now.getTime() + 6 * 60 * 60 * 1000);
        break;
      default:
        // Default to 24 hours reset
        resetTime = new Date(now.getTime() + 24 * 60 * 60 * 1000);
    }

    return resetTime.toLocaleDateString("en-US", {
      year: "numeric",
      month: "long",
      day: "numeric",
      hour: "2-digit",
      minute: "2-digit",
    });
  };

  const hasCloudStorageAccess = () => {
    if (!subscriptionStatus) return false;
    const plan = subscriptionStatus;
    if (plan === "BASIC") {
      return false;
    } else {
      return true;
    }
  };

  const handleVoiceModeClick = () => {
    const plan = subscriptionStatus;

    if (plan !== "PREMIUM") {
      setConfirmationModalConfig({
        header: "Voice Mode",
        message:
          "Interact with Legalynx AI using voice commands for a hands-free experience.",
        trueButton: "Upgrade to Premium",
        falseButton: "Cancel",
        type: ModalType.PAYWALL,
        onConfirm: () => {},
        paywall: {
          isPaywallFeature: true,
          userProfile: user,
          featureType: "voiceMode",
          onUpgrade: () => {
            window.location.href = "/frontend/pricing";
          },
          allowTemporary: false, // Voice mode has no fallback
        },
      });
      return;
    }

    // User has access, proceed with voice mode
    if (handleVoiceChat) {
      setIsVoiceChat(true);
    }
  };

  // Effects
  useEffect(() => {
    console.log("🔍 Document loading effect:", {
      isSystemReady,
      currentDocument: currentDocument !== null,
      isResetting,
      user: !!user,
      uploadCompleted,
      isProcessingNewUpload,
      currentDocumentId, // 🔥 NEW: Added for tracking
      lastUploadedDocumentId, // 🔥 NEW: Added for tracking
    });

    // 🔥 FIXED: Only load if we don't have a current document and not resetting
    if (
      (currentDocument === null && !isResetting && !isProcessingNewUpload) ||
      uploadCompleted ||
      (currentDocumentId && currentDocument?.id !== currentDocumentId) ||
      (lastUploadedDocumentId && currentDocument?.id !== lastUploadedDocumentId)
    ) {
      console.log("📄 Loading current document...");
      loadCurrentDocument();

      // 🔥 FIXED: Defer state update to avoid setState during render
      if (uploadCompleted) {
        setTimeout(() => {
          setUploadCompleted(false);
        }, 0);
      }
    }
  }, [
    user,
    isResetting,
    currentDocument,
    uploadCompleted,
    isProcessingNewUpload,
    currentDocumentId,
    lastUploadedDocumentId,
  ]);

  useEffect(() => {
    console.log("🔍 Upload tracking effect:", {
      isSystemReady,
      isProcessingNewUpload,
      currentDocumentId,
      lastProcessedDocumentId,
      lastUploadedDocumentId,
    });

    // 🔥 FIXED: Defer state updates to avoid setState during render
    if (
      currentDocumentId &&
      currentDocumentId !== lastProcessedDocumentId &&
      !isProcessingNewUpload
    ) {
      console.log("📄 New document uploaded:", currentDocumentId);

      // Defer state updates to next tick to avoid setState during render
      setTimeout(() => {
        setIsProcessingNewUpload(true);
        setLastProcessedDocumentId(currentDocumentId);

        // Clear all previous state
        clearAllSessionState();

        // Load the new document
        loadCurrentDocument().finally(() => {
          setIsProcessingNewUpload(false);
        });
      }, 0);
    }

    // 🔥 FIXED: Also handle lastUploadedDocumentId changes with deferred state updates
    if (
      lastUploadedDocumentId &&
      lastUploadedDocumentId !== lastProcessedDocumentId &&
      !isProcessingNewUpload
    ) {
      console.log("📄 Last uploaded document changed:", lastUploadedDocumentId);

      // Defer state updates to next tick to avoid setState during render
      setTimeout(() => {
        setIsProcessingNewUpload(true);
        setLastProcessedDocumentId(lastUploadedDocumentId);

        // Clear all previous state
        clearAllSessionState();
<<<<<<< HEAD

        // Load the new document
        loadCurrentDocument().finally(() => {
          setIsProcessingNewUpload(false);
        });
      }, 0);
    }
  }, [
    currentDocumentId,
    lastProcessedDocumentId,
    isProcessingNewUpload,
    lastUploadedDocumentId,
  ]);

  // Register clear function with parent
  useEffect(() => {
    if (onClearStateCallback) {
      onClearStateCallback(clearAllSessionState);
    }
  }, [onClearStateCallback]);

=======

        // Load the new document
        loadCurrentDocument().finally(() => {
          setIsProcessingNewUpload(false);
        });
      }, 0);
    }
  }, [
    currentDocumentId,
    lastProcessedDocumentId,
    isProcessingNewUpload,
    lastUploadedDocumentId,
  ]);

  // Register clear function with parent (defer to avoid setState during render)
  useEffect(() => {
    if (onClearStateCallback) {
      // Defer to next tick to avoid setState during render warning
      setTimeout(() => {
        onClearStateCallback(clearAllSessionState);
      }, 0);
    }
  }, [onClearStateCallback]);

>>>>>>> 2ce15dd9
  useEffect(() => {
    console.log("🔍 Upload success effect:", {
      isSystemReady,
      isProcessingNewUpload,
      currentDocumentId,
      lastProcessedDocumentId,
    });

    // If we have a new document ID that differs from last processed, handle the upload
    if (
      currentDocumentId &&
      currentDocumentId !== lastProcessedDocumentId &&
      !isProcessingNewUpload
    ) {
      console.log("📄 New document uploaded:", currentDocumentId);
      setIsProcessingNewUpload(true);
      setLastProcessedDocumentId(currentDocumentId);

      // Clear all previous state (defer to next tick to avoid cross-render state updates)
      setTimeout(() => {
        clearAllSessionState();
      }, 0);

      // Load the new document (defer to next tick)
      setIsLoadingDocument(true);
      setTimeout(() => {
        loadCurrentDocument().finally(() => {
          setIsProcessingNewUpload(false);
          setIsLoadingDocument(false);
        });
      }, 0);
    }
  }, [currentDocumentId, lastProcessedDocumentId, isProcessingNewUpload]);

  useEffect(() => {
    console.log("🔍 Upload success effect triggered");

    if (isSystemReady && !isResetting) {
      console.log("📄 Triggering loadCurrentDocument after upload success");
      loadCurrentDocument();
    }
  }, []);

  useEffect(() => {
    if (isResetting) return;
    if (
      selectedSessionId &&
      selectedSessionId !== currentSessionId &&
      selectedSessionId !== loadingSessionId &&
      !isLoadingSession
    ) {
      loadSpecificSession(selectedSessionId);
    }
  }, [
    selectedSessionId,
    currentSessionId,
    loadingSessionId,
    isLoadingSession,
    isResetting,
  ]);

  useEffect(() => {
    if (
      currentDocument &&
      user &&
      !currentSessionId &&
      documentExists &&
      !isResetting &&
      !isProcessingNewUpload
    ) {
      console.log("📝 Document loaded, creating/loading session...");
      loadOrCreateSession();
    }
  }, [
    currentDocument,
    user,
    currentSessionId,
    documentExists,
    isResetting,
    isProcessingNewUpload,
  ]);

  useEffect(() => {
    if (
      user &&
      isAuthenticated &&
      currentDocument &&
      documentExists &&
      !isResetting
    ) {
      loadChatHistoryFromDatabase();
    }
  }, [user, isAuthenticated, currentDocument, documentExists, isResetting]);

  useEffect(() => {
    if (chatHistory.length > 0 && currentSessionId && user && documentExists) {
      const timeoutId = setTimeout(() => {
        saveSessionToDatabase();
      }, 1000);
      return () => clearTimeout(timeoutId);
    }
  }, [chatHistory, currentSessionId, documentExists]);

  useEffect(() => {
<<<<<<< HEAD
    const handleVisibilityChange = () => {
      if (document.hidden) {
        // Tab is becoming hidden - save immediately
        console.log("📱 Tab becoming hidden - saving session");
        if (hasUnsavedChanges && currentSessionId && chatHistory.length > 0) {
          saveSessionToDatabase(true); // Force save
        }
      } else {
        // Tab is becoming visible - check if we need to save
        console.log("📱 Tab becoming visible - checking for unsaved changes");
        if (hasUnsavedChanges && currentSessionId && chatHistory.length > 0) {
          // Short delay to allow for state stabilization
          setTimeout(() => {
            saveSessionToDatabase(true);
          }, 100);
        }
      }
    };

    document.addEventListener("visibilitychange", handleVisibilityChange);

=======
>>>>>>> 2ce15dd9
    // Also handle beforeunload for browser close/refresh
    const handleBeforeUnload = () => {
      if (hasUnsavedChanges && currentSessionId && chatHistory.length > 0) {
        // Use sendBeacon for more reliable saving on page unload
        const payload = JSON.stringify({
          title:
            chatHistory
              .find((m) => m.type === "USER")
              ?.content.substring(0, 50) || "Chat",
          updatedAt: new Date().toISOString(),
          isSaved: true,
        });

        navigator.sendBeacon(
          `/backend/api/chat-sessions/${currentSessionId}`,
          new Blob([payload], { type: "application/json" })
        );
      }
    };

    window.addEventListener("beforeunload", handleBeforeUnload);

    return () => {
<<<<<<< HEAD
      document.removeEventListener("visibilitychange", handleVisibilityChange);
=======
>>>>>>> 2ce15dd9
      window.removeEventListener("beforeunload", handleBeforeUnload);
    };
  }, [hasUnsavedChanges, currentSessionId, chatHistory.length]);

  useEffect(() => {
    // Clear any existing timeout
    if (saveTimeoutRef.current) { 
      clearTimeout(saveTimeoutRef.current);
      saveTimeoutRef.current = null;
    }

    if (
      chatHistory.length > 0 &&
      currentSessionId &&
      user &&
      documentExists &&
      hasUnsavedChanges
    ) {
      console.log("⏱️ Scheduling save in 2 seconds...");

      saveTimeoutRef.current = setTimeout(() => {
        console.log("⏰ Auto-save timeout triggered");
        saveSessionToDatabase();
      }, 2000); // Increased to 2 seconds for better stability
    }

    return () => {
      if (saveTimeoutRef.current) {
        clearTimeout(saveTimeoutRef.current);
        saveTimeoutRef.current = null;
      }
    };
  }, [chatHistory.length, currentSessionId, documentExists, hasUnsavedChanges]); // Removed user from deps to prevent unnecessary re-triggers

  const getAuthHeaders = (): Record<string, string> => {
    const token = authUtils.getToken();
    const headers: HeadersInit = {
      "Content-Type": "application/json",
    };

    if (token) {
      headers["Authorization"] = `Bearer ${token}`;
    }

    return headers;
  };

  const checkDocumentExists = async (documentId: string): Promise<boolean> => {
    try {
      const response = await fetch(
        `/backend/api/documents/check/${documentId}`,
        {
          method: "GET",
          headers: getAuthHeaders(),
        }
      );

      return response.ok;
    } catch (error) {
      console.log("Error checking document existence:", error);
      return false;
    }
  };

  // 🔥 NEW: Helper to resolve temporary doc_ IDs to database cuid IDs
  const resolveToDatabaseID = async (
    documentId?: string | null
  ): Promise<string | null> => {
    if (!documentId || typeof documentId !== "string") return null;

    // If already a database ID (cuid format), return as-is
    if (!documentId.startsWith("doc_")) {
      return documentId;
    }

    // For temporary doc_ IDs, look up the database ID from localStorage
    try {
      const storageKey =
        isAuthenticated && user?.id
          ? `uploaded_documents_${user.id}`
          : "uploaded_documents";

      const savedDocs = localStorage.getItem(storageKey);
      if (savedDocs) {
        const docs = JSON.parse(savedDocs);
        const doc = docs.find(
          (d: any) => d.id === documentId || d.documentId === documentId
        );

        if (doc && doc.databaseId) {
          console.log(
            `🔄 Resolved temp ID ${documentId} to database ID ${doc.databaseId}`
          );
          return doc.databaseId;
        }
      }

      console.warn(
        `⚠️ Could not resolve temporary ID ${documentId} to database ID`
      );
      return null;
    } catch (error) {
      console.error("❌ Error resolving document ID:", error);
      return null;
    }
  };

  const loadCurrentDocument = async () => {
    console.log("🔍 LOAD DOCUMENT STARTING:", {
      isResetting,
      hasCurrentDocument: currentDocument !== null,
      isAuthenticated,
      userId: user?.id,
      isProcessingNewUpload,
      lastUploadedDocumentId,
    });

    if (isResetting && !isProcessingNewUpload) {
      console.log("🚫 Skipping document load - currently resetting");
      return;
    }

    // ✅ FIXED: Set loading state at the beginning
    setIsLoadingDocument(true);
    let documentFound = false;

    // 🔥 STANDARDIZE: Always resolve to database ID before loading
    const resolvedDocumentId = await resolveToDatabaseID(currentDocumentId);
    if (resolvedDocumentId) {
      console.log(
        "🎯 Loading specific document by resolved ID:",
        resolvedDocumentId
      );
      await loadSpecificDocument(resolvedDocumentId);
      documentFound = true; // loadSpecificDocument will set state appropriately
      // ✅ FIXED: Clear loading state before early return
      setIsLoadingDocument(false);
      return;
    }

    // 🔥 STANDARDIZE: Resolve lastUploadedDocumentId to database ID
    const resolvedLastUploadedId = await resolveToDatabaseID(
      lastUploadedDocumentId
    );
    if (resolvedLastUploadedId) {
      console.log(
        "🎯 Loading last uploaded document by resolved ID:",
        resolvedLastUploadedId
      );
      await loadSpecificDocument(resolvedLastUploadedId);
      documentFound = true;
      // ✅ FIXED: Clear loading state before early return
      setIsLoadingDocument(false);
      return;
    }

    try {
      if (isAuthenticated && user) {
        console.log("👤 Checking API for documents...");
        const response = await fetch("/backend/api/documents", {
          headers: getAuthHeaders(),
        });

        if (response.ok) {
          const data = await response.json();
          console.log("📄 API documents response:", data);

          if (data.documents && data.documents.length > 0) {
            const mostRecent = data.documents[0];
            console.log("📄 Most recent from API:", mostRecent);

            const exists = await checkDocumentExists(mostRecent.id);
            console.log("📄 Document exists check:", exists);

            if (exists && !isResetting) {
              const documentInfo = {
                id: mostRecent.id,
                fileName: mostRecent.fileName,
                originalFileName: mostRecent.originalFileName,
                fileSize: mostRecent.fileSize,
                uploadedAt: mostRecent.uploadedAt,
                pageCount: mostRecent.pageCount,
                status: mostRecent.status,
                databaseId: mostRecent.id,
              };

              console.log(
                "✅ Loading document from API:",
                documentInfo.originalFileName
              );
              setCurrentDocument(documentInfo);
              setDocumentExists(true);

              // ✅ FIXED: Load document into RAG system
              try {
                console.log(
                  "📤 Loading document into RAG system:",
                  documentInfo.originalFileName
                );
                await loadPdfIntoRagSystemCached(
                  documentInfo.id,
                  documentInfo.originalFileName
                );
                console.log("✅ Document loaded into RAG system successfully");
              } catch (ragError) {
                console.error(
                  "❌ Failed to load document into RAG system:",
                  ragError
                );
                // Don't fail the whole operation, just log the error
              }

              documentFound = true;
              return;
            } else {
              console.log(
                "❌ Most recent document no longer exists or resetting"
              );
              // Do not set documentExists=false yet to avoid UI flicker; try localStorage next
            }
          } else {
            console.log("📄 No documents found in API");
          }
        } else {
          console.log("❌ API request failed:", response.status);
        }
      }

      // Check localStorage for both authenticated and non-authenticated users
      console.log("💿 Checking localStorage...");
      const storageKey =
        isAuthenticated && user?.id
          ? `uploaded_documents_${user.id}`
          : "uploaded_documents";
      console.log("💿 Storage key:", storageKey);

      const savedDocs = localStorage.getItem(storageKey);
      console.log("💿 Raw localStorage data:", savedDocs);

      if (savedDocs) {
        const docs = JSON.parse(savedDocs);
        console.log("💿 Parsed docs:", docs);

        if (docs.length > 0 && !isResetting) {
          const sortedDocs = docs.sort((a: any, b: any) => {
            const timeA = new Date(
              a.uploadedAt || a.uploaded_at || 0
            ).getTime();
            const timeB = new Date(
              b.uploadedAt || b.uploaded_at || 0
            ).getTime();
            return timeB - timeA;
          });

          const mostRecentDoc = sortedDocs[0];
          console.log("💿 Most recent from localStorage:", mostRecentDoc);

          const documentInfo = {
            id: mostRecentDoc.id || mostRecentDoc.documentId,
            fileName: mostRecentDoc.fileName || mostRecentDoc.filename,
            originalFileName:
              mostRecentDoc.originalFileName ||
              mostRecentDoc.original_file_name,
            fileSize:
              mostRecentDoc.fileSize ||
              mostRecentDoc.file_size ||
              mostRecentDoc.size,
            uploadedAt: mostRecentDoc.uploadedAt || mostRecentDoc.uploaded_at,
            pageCount:
              mostRecentDoc.pageCount ||
              mostRecentDoc.page_count ||
              mostRecentDoc.pages_processed,
            status: mostRecentDoc.status || "TEMPORARY",
            databaseId: mostRecentDoc.databaseId || mostRecentDoc.id,
          };

          console.log(
            "✅ Final document info from localStorage:",
            documentInfo
          );
          setCurrentDocument(documentInfo);
          setDocumentExists(true);

          // ✅ FIXED: Load document into RAG system
          try {
            console.log(
              "📤 Loading document into RAG system:",
              documentInfo.originalFileName
            );
            await loadPdfIntoRagSystemCached(
              documentInfo.id,
              documentInfo.originalFileName
            );
            console.log("✅ Document loaded into RAG system successfully");
          } catch (ragError) {
            console.error(
              "❌ Failed to load document into RAG system:",
              ragError
            );
            // 🔥 GRACEFUL FALLBACK: If RAG loading fails, continue but warn user
            if (
              ragError instanceof Error &&
              ragError.message.includes("Could not find RAG ID")
            ) {
              console.warn(
                "⚠️ Document exists in database but not in RAG system. User can still view it but queries may not work until re-upload."
              );
              // Don't prevent the document from loading - user can still see it exists
            } else {
              // For other RAG errors, still don't fail the whole operation
              console.warn(
                "⚠️ RAG system error, continuing with document load"
              );
            }
          }

          documentFound = true;
        } else {
          console.log("💿 No documents in localStorage or resetting");
        }
      } else {
        console.log("💿 No localStorage data found");
      }
    } catch (error) {
      console.error("❌ Failed to load current document:", error);
      // Only set to false on errors after all checks
      setDocumentExists(false);
    }

    // If after all checks nothing was found, mark as not existing to avoid stale state
    if (!documentFound && !isResetting) {
      setDocumentExists(false);
      setCurrentDocument(null);
    }

    // ✅ FIXED: Always clear loading state at the end
    setIsLoadingDocument(false);
  };

  // 🔥 NEW: Load a specific document by ID
  const loadSpecificDocument = async (documentId: string) => {
    console.log("🎯 Loading specific document:", documentId);

    try {
      // First check localStorage
      const storageKey =
        isAuthenticated && user?.id
          ? `uploaded_documents_${user.id}`
          : "uploaded_documents";

      const savedDocs = localStorage.getItem(storageKey);
      if (savedDocs) {
        const docs = JSON.parse(savedDocs);
        const specificDoc = docs.find(
          (doc: any) => doc.id === documentId || doc.documentId === documentId
        );

        if (specificDoc) {
          console.log(
            "✅ Found specific document in localStorage:",
            specificDoc
          );

          const documentInfo = {
            id: specificDoc.id || specificDoc.documentId,
            fileName: specificDoc.fileName || specificDoc.filename,
            originalFileName:
              specificDoc.originalFileName || specificDoc.original_file_name,
            fileSize:
              specificDoc.fileSize || specificDoc.file_size || specificDoc.size,
            uploadedAt: specificDoc.uploadedAt || specificDoc.uploaded_at,
            pageCount:
              specificDoc.pageCount ||
              specificDoc.page_count ||
              specificDoc.pages_processed,
            status: specificDoc.status || "TEMPORARY",
            databaseId: specificDoc.databaseId || specificDoc.id,
          };

          setCurrentDocument(documentInfo);
          setDocumentExists(true);

          // ✅ FIXED: Load document into RAG system when switching documents
          try {
            console.log(
              "📤 Loading document into RAG system:",
              documentInfo.originalFileName
            );
            await loadPdfIntoRagSystemCached(
              documentInfo.id,
              documentInfo.originalFileName
            );
            console.log("✅ Document loaded into RAG system successfully");
          } catch (ragError) {
            console.error(
              "❌ Failed to load document into RAG system:",
              ragError
            );
            // Don't fail the whole operation, just log the error
          }

          return;
        }
      }

      // If not found in localStorage and user is authenticated, check API
      if (isAuthenticated && user) {
        console.log("🔍 Checking API for specific document:", documentId);
        const response = await fetch(`/backend/api/documents/${documentId}`, {
          headers: getAuthHeaders(),
        });

        if (response.ok) {
          const documentData = await response.json();
          console.log("✅ Found specific document in API:", documentData);

          const documentInfo = {
            id: documentData.id,
            fileName: documentData.fileName,
            originalFileName: documentData.originalFileName,
            fileSize: documentData.fileSize,
            uploadedAt: documentData.uploadedAt,
            pageCount: documentData.pageCount,
            status: documentData.status,
            databaseId: documentData.id,
          };

          setCurrentDocument(documentInfo);
          setDocumentExists(true);

          // ✅ FIXED: Load document into RAG system when switching documents
          try {
            console.log(
              "📤 Loading document into RAG system:",
              documentInfo.originalFileName
            );
            await loadPdfIntoRagSystemCached(
              documentInfo.id,
              documentInfo.originalFileName
            );
            console.log("✅ Document loaded into RAG system successfully");
          } catch (ragError) {
            console.error(
              "❌ Failed to load document into RAG system:",
              ragError
            );
            // Don't fail the whole operation, just log the error
          }

          return;
        }
      }

      console.log("❌ Specific document not found:", documentId);
      setDocumentExists(false);
      setCurrentDocument(null);
    } catch (error) {
      console.error("❌ Failed to load specific document:", error);
      setDocumentExists(false);
      setCurrentDocument(null);
    }
  };

  const loadSpecificSession = async (sessionId: string) => {
    if (!user || isLoadingSession || loadingSessionId === sessionId) {
      console.log(
        "🚫 Skipping session load - already loading or same session:",
        {
          user: !!user,
          isLoadingSession,
          loadingSessionId,
          requestedSessionId: sessionId,
        }
      );
      return;
    }

    setIsLoadingSession(true);
    setLoadingSessionId(sessionId);
    setLoadingStage("loading_session");
    console.log("🔄 Loading specific session:", sessionId);

    try {
      setLoadingStage("loading_session");
      const response = await fetch(`/backend/api/chat/${sessionId}/messages`, {
        method: "GET",
        headers: getAuthHeaders(),
      });

      if (response.ok) {
        const sessionData = await response.json();
        console.log("📄 Session data loaded:", sessionData);

        setLoadingSessionInfo({
          title:
            sessionData.title || `Chat with ${sessionData.document.fileName}`,
          documentName: sessionData.document.fileName,
        });

        setLoadingStage("loading_document");
        const docExists = await checkDocumentExists(sessionData.document.id);

        if (!docExists) {
          setDocumentExists(false);
          setCurrentDocument(null);
          setCurrentSessionId(null);
          setChatHistory([]);
          return;
        }

        // 🔥 FIX: Check if we're switching to a different document
        const newDocumentId = sessionData.document.id;
        const isDocumentSwitch =
          currentDocument && currentDocument.id !== newDocumentId;

        if (isDocumentSwitch) {
          console.log("🔄 Document switch detected:", {
            from: currentDocument.id,
            to: newDocumentId,
          });

          // 🔥 FIX: Clear RAG cache for previous document to force reload
          ragCache.clearDocument(currentDocument.id);

          console.log("🧹 Cleared RAG cache for document switch");
        }

        setCurrentSessionId(sessionData.sessionId);
        setDocumentExists(true);

        const documentInfo = {
          id: sessionData.document.id,
          fileName: sessionData.document.fileName,
          originalFileName: sessionData.document.originalFileName,
          fileSize: sessionData.document.fileSize,
          pageCount: sessionData.document.pageCount,
          status: sessionData.document.status,
          uploadedAt: new Date().toISOString(),
          databaseId: sessionData.document.id,
        };

        console.log("📁 Document info:", documentInfo);

        setLoadingStage("loading_rag");
        try {
          console.log("📤 Loading PDF into RAG system...");

          // Prevent duplicate loads for same document during fast refresh/double effects
          if (ragLoadingDocIdRef.current === sessionData.document.id) {
            console.log(
              "⏳ Skipping duplicate RAG load for document",
              sessionData.document.id
            );
          } else {
            ragLoadingDocIdRef.current = sessionData.document.id;

            await loadPdfIntoRagSystemCached(
              sessionData.document.id,
              documentInfo.originalFileName,
              isDocumentSwitch // only force when switching
            );

            ragLoadingDocIdRef.current = null;
          }
        } catch (pdfError) {
          console.error("❌ Failed to load PDF:", pdfError);

          const errorMessage =
            pdfError instanceof Error ? pdfError.message : "Unknown error";

          if (
            errorMessage.includes("not found") ||
            errorMessage.includes("404")
          ) {
            setDocumentExists(false);
          }

          // Show user-friendly error for document switching issues
          if (isDocumentSwitch) {
            toast.error(
              "Failed to switch document. Please try selecting it again."
            );
          } else {
            toast.error("Failed to load document. Please try again.");
          }

          // Don't return here - continue to load the session even if RAG loading fails
          console.log("⚠️ Continuing with session load despite RAG error");
        }

        setLoadingStage("preparing_chat");
        setCurrentDocument(documentInfo);

        const formattedMessages: ChatMessage[] = sessionData.messages.map(
          (msg: any) => ({
            id: msg.id,
            type: msg.role?.toUpperCase() as "USER" | "ASSISTANT",
            content: msg.content,
            createdAt: new Date(msg.created_at),
            sourceCount: msg.tokens_used,
          })
        );

        setChatHistory(formattedMessages);

        await new Promise((resolve) => setTimeout(resolve, 500));

        // ✅ FIXED: Clear document loading state after session is fully loaded
        setIsLoadingDocument(false);
      } else if (response.status === 401) {
        toast.error("Authentication failed. Please sign in again.", {
          id: `loading-session-${sessionId}`,
        });
      } else if (response.status === 404) {
        toast.error("Chat session not found.", {
          id: `loading-session-${sessionId}`,
        });
        handleDocumentDeleted();
      } else {
        const errorData = await response.json();
        throw new Error(errorData.error || "Failed to load session");
      }
    } catch (error) {
      console.error("❌ Failed to load specific session:", error);
      toast.error("Failed to load chat session", {
        id: `loading-session-${sessionId}`,
      });
      handleDocumentDeleted();
    } finally {
      setIsLoadingSession(false);
      setLoadingSessionId(null);
      setLoadingSessionInfo({});
      // ✅ FIXED: Always clear document loading state when session loading finishes
      setIsLoadingDocument(false);
    }
  };

  // Helper function to get session ID for RAG system
  const getSessionId = () => {
    return currentSessionId || `temp_${user?.id || "anonymous"}_${Date.now()}`;
  };

  // FIXED: Enhanced document verification and mismatch handling
  const verifyDocumentIsActive = async (
    documentId: string,
    maxRetries: number = 2
  ): Promise<void> => {
    try {
      const isDevelopment = process.env.NODE_ENV === "development";
      const RAG_BASE_URL = isDevelopment
        ? "http://localhost:8000"
        : process.env.NEXT_PUBLIC_RAG_API_URL;

      if (!RAG_BASE_URL) {
        console.warn("⚠️ RAG_BASE_URL not configured, skipping verification");
        return;
      }

      const sessionId =
        typeof window !== "undefined"
          ? localStorage.getItem("rag_session_id") || "default"
          : "default";

      const response = await fetch(`${RAG_BASE_URL}/current-document`, {
        method: "GET",
        headers: {
          // Avoid authorization for public RAG service to prevent CORS issues
          "X-Session-Id": sessionId,
        },
      });

      if (response.ok) {
        const currentDoc = await response.json();
        console.log("📄 RAG system current document:", currentDoc);
        console.log("📄 Expected document:", documentId);

        if (currentDoc.document_id && currentDoc.document_id !== documentId) {
          console.warn(
            `⚠️ Document mismatch! Expected: ${documentId}, Current: ${currentDoc.document_id}`
          );

          if (maxRetries > 0) {
            console.log(
              `🔄 Attempting to reload correct document (${maxRetries} retries left)`
            );

            // Clear cache and try to reload the correct document
            ragCache.clearDocument(documentId);

            // Force reload by clearing the document from RAG system first
            try {
              await fetch(`${RAG_BASE_URL}/reset`, {
                method: "DELETE",
                headers: { "X-Session-Id": sessionId },
              });
              console.log("🧹 Reset RAG system for clean reload");
            } catch (resetError) {
              console.warn("⚠️ Failed to reset RAG system:", resetError);
            }

            // Trigger a reload with retry
            throw new Error("DOCUMENT_MISMATCH_RETRY");
          } else {
            console.error("❌ Max retries exceeded for document mismatch");
            throw new Error(
              "Document mismatch could not be resolved after retries"
            );
          }
        } else {
          console.log(
            `✅ Document ${documentId} verified as active on backend`
          );
        }
      } else {
        console.warn(
          "⚠️ Could not verify document on backend, status:",
          response.status
        );
        // Don't throw error for verification failures - allow continued operation
      }
    } catch (error) {
      if (
        error instanceof Error &&
        error.message === "DOCUMENT_MISMATCH_RETRY"
      ) {
        throw error; // Re-throw retry signal
      }
      console.warn("⚠️ Document verification failed:", error);
      // Don't throw error - allow operation to continue even if verification fails
    }
  };

  // FIXED: Enhanced loadPdfIntoRagSystemCached with retry logic
  const loadPdfIntoRagSystemCached = async (
    documentId: string,
    filename: string,
    forceReload: boolean = false
  ): Promise<void> => {
    // ✅ NEW: Set RAG loading state
    setIsLoadingRagSystem(true);
    setRagLoadingInfo({
      documentName: filename,
      operation: forceReload ? "reactivating" : "loading",
    });

    const getFileBlob = async (): Promise<Blob> => {
      // 🔥 STANDARDIZE: Always resolve to database ID for file operations
      const resolvedDocumentId = await resolveToDatabaseID(documentId);
      if (!resolvedDocumentId) {
        console.log(
          "🔍 Could not resolve document ID, checking if temporary RAG document"
        );

        // For temporary documents, we need to get them from the RAG system or localStorage
        // This is a placeholder - you might need to implement a different approach
        // for temporary documents that aren't in your database
        throw new Error(
          "Could not find RAG ID for database document. Document may need to be re-uploaded to work with AI features."
        );
      }

      const exists = await checkDocumentExists(resolvedDocumentId);
      if (!exists) {
        throw new Error("Document no longer exists in database");
      }

      const documentResponse = await fetch(
        `/backend/api/documents/${resolvedDocumentId}`,
        {
          method: "GET",
          headers: getAuthHeaders(),
        }
      );

      if (!documentResponse.ok) {
        if (documentResponse.status === 404) {
          throw new Error("Document not found");
        }
        const errorData = await documentResponse.json();
        throw new Error(errorData.error || "Failed to get document details");
      }

      const fileResponse = await fetch(
        `/backend/api/documents/${resolvedDocumentId}/file`,
        {
          method: "GET",
          headers: getAuthHeaders(),
        }
      );

      if (!fileResponse.ok) {
        if (fileResponse.status === 404) {
          throw new Error("Document file not found in storage");
        }
        const errorData = await fileResponse.json();
        throw new Error(errorData.error || "Failed to get document file");
      }

      return fileResponse.blob();
    };

    try {
      // If force reload is requested, clear the cache first
      if (forceReload) {
        console.log(
          "🔄 Force reload requested, clearing cache for:",
          documentId
        );
        ragCache.clearDocument(documentId);
      }

      // For temporary documents, skip the blob loading and focus on RAG system
      if (
        documentId &&
        typeof documentId === "string" &&
        documentId.startsWith("doc_")
      ) {
        console.log("📝 Temporary document - checking RAG system directly");

        try {
          await verifyDocumentIsActive(documentId, 0); // No retries for temp docs
          console.log("✅ Temporary document verified in RAG system");
          return;
        } catch (verifyError) {
          console.warn("⚠️ Temporary document not in RAG system:", verifyError);
          // For temporary documents, we can't reload from database
          // The document should already be in the RAG system from upload
          toast.warning(
            "Document may need to be re-uploaded. Please try uploading again if queries fail."
          );
          return;
        }
      }

      // For database documents, proceed with normal loading
      await ragCache.loadDocument(documentId, filename, getFileBlob);

      // Verify the document was loaded correctly with retry logic
      let retryCount = 2;
      while (retryCount > 0) {
        try {
          await verifyDocumentIsActive(documentId, retryCount);
          break; // Success, exit retry loop
        } catch (verifyError) {
          if (
            verifyError instanceof Error &&
            verifyError.message === "DOCUMENT_MISMATCH_RETRY"
          ) {
            retryCount--;
            if (retryCount > 0) {
              console.log(
                `🔄 Retrying document load (${retryCount} attempts left)`
              );
              // Clear cache and retry
              ragCache.clearDocument(documentId);
              await ragCache.loadDocument(documentId, filename, getFileBlob);
            }
          } else {
            // Other errors - log but don't retry
            console.warn("⚠️ Document verification failed:", verifyError);
            break;
          }
        }
      }
    } catch (error) {
      console.error("❌ Failed to load PDF into RAG system:", error);

      // Provide user-friendly error messages
      let userMessage = "Failed to load document into AI system";

      if (error instanceof Error) {
        if (
          error.message.includes("not available") ||
          error.message.includes("Failed to fetch")
        ) {
          userMessage =
            "AI system is not available. Please ensure the backend service is running.";
          toast.error("AI system unavailable. Please contact support.");
        } else if (error.message.includes("Not Found")) {
          userMessage =
            "AI system endpoint not found. Please check the system configuration.";
          toast.error("AI system configuration error. Please contact support.");
        } else if (
          error.message.includes("empty") ||
          error.message.includes("corrupted")
        ) {
          userMessage =
            "Document file is corrupted or empty. Please re-upload the document.";
          toast.error("Document file is corrupted. Please re-upload.");
        } else if (
          error.message.includes(
            "Temporary documents should already be in RAG system"
          )
        ) {
          userMessage =
            "Temporary document not found in AI system. Please re-upload the document.";
          toast.warning("Please re-upload the document to continue chatting.");
        } else {
          userMessage = error.message;
          toast.error("Failed to load document into AI system");
        }
      }

      // Re-throw with user-friendly message
      throw new Error(userMessage);
    } finally {
      // ✅ NEW: Always clear RAG loading state
      setIsLoadingRagSystem(false);
      setRagLoadingInfo({});
    }
  };

  const loadChatHistoryFromDatabase = async () => {
    if (!user || !isAuthenticated || !currentDocument || !documentExists)
      return;

    try {
      const response = await fetch("/backend/api/chat", {
        method: "GET",
        headers: getAuthHeaders(),
      });

      if (response.ok) {
        const data = await response.json();
        const sessions = data.sessions || [];

        const documentSessions = sessions.filter(
          (session: any) => session.documentId === currentDocument.id
        );

        if (documentSessions.length > 0) {
          const mostRecentSession = documentSessions[0];

          const exists = await checkDocumentExists(currentDocument.id);
          if (!exists) {
            console.log("Document for session no longer exists");
            setDocumentExists(false);
            handleDocumentDeleted();
            return;
          }

          setCurrentSessionId(mostRecentSession.id);

          const messagesResponse = await fetch(
            `/backend/api/chat-messages?sessionId=${mostRecentSession.id}`,
            { headers: getAuthHeaders() }
          );

          if (messagesResponse.ok) {
            const messages = await messagesResponse.json();
            const formattedMessages = messages.map((msg: any) => ({
              id: msg.id,
              type: msg.role?.toUpperCase() as "USER" | "ASSISTANT",
              content: msg.content,
              createdAt: new Date(msg.created_at || msg.timestamp),
            }));
            setChatHistory(formattedMessages);
          }
        } else {
          setCurrentSessionId(null);
          setChatHistory([]);
        }
      }
    } catch (error) {
      console.error("Failed to load chat history from database:", error);
      setDocumentExists(false);
    }
  };

  // ✅ NEW: Function to update streaming message content
  const updateStreamingMessage = (messageId: string, content: string) => {
    setChatHistory((prev) =>
      prev.map((msg) =>
        msg.id === messageId ? { ...msg, content } : msg
      )
    );
  };

  const addMessage = async (
<<<<<<< HEAD
    message: Omit<ChatMessage, "id" | "createdAt"> & { id?: string },
=======
    message: Omit<ChatMessage, "id" | "createdAt">,
>>>>>>> 2ce15dd9
    sessionIdOverride?: string
  ) => {
    if (!documentExists) {
      console.warn("Cannot add message - document does not exist");
      return;
    }

    const newMessage: ChatMessage = {
      ...message,
<<<<<<< HEAD
      id: message.id || `msg_${Date.now()}_${Math.random().toString(36).substr(2, 9)}`,
      createdAt: new Date(),
    };

    // ✅ NEW: Don't start typing animation for streaming messages
    // Only use typing animation for non-empty assistant messages that aren't streaming
    if (message.type === "ASSISTANT" && message.content && !streamingMessageId) {
      setTypingMessageId(newMessage.id);
    }
=======
      id: `msg_${Date.now()}_${Math.random().toString(36).substr(2, 9)}`,
      createdAt: new Date(),
    };

    // Note: Typing animation removed - handled in streaming logic only
>>>>>>> 2ce15dd9

    // ✅ FIXED: Update state first
    setChatHistory((prev) => [...prev, newMessage]);
    setHasUnsavedChanges(true);

    // ✅ FIXED: Save individual message immediately to database
    const sessionIdToUse = sessionIdOverride ?? currentSessionId;

    if (
      sessionIdToUse &&
      typeof sessionIdToUse === "string" &&
      sessionIdToUse.trim() !== ""
    ) {
      try {
        console.log(
          "💾 Saving message to session immediately:",
          sessionIdToUse
        );
        const response = await fetch("/backend/api/chat-messages", {
          method: "POST",
          headers: getAuthHeaders(),
          body: JSON.stringify({
            id: newMessage.id,
            sessionId: sessionIdToUse,
            role: newMessage.type.toUpperCase(),
            content: newMessage.content,
            createdAt: newMessage.createdAt.toISOString(),
            tokensUsed: 0,
          }),
        });

        if (response.ok) {
          const savedMessage = await response.json();
          console.log(
            "✅ Message saved immediately:",
            savedMessage.messageId || savedMessage.id
          );

          // ✅ FIXED: Update session metadata immediately after message save
          setTimeout(() => {
            saveSessionToDatabase(true);
          }, 100);
        } else if (response.status === 404) {
          console.log("❌ Session not found, document may have been deleted");
          setDocumentExists(false);
          handleDocumentDeleted();
        } else {
          const errorData = await response.json();
          console.error("❌ Failed to save message:", errorData);
        }
      } catch (error) {
        console.error("❌ Failed to save message to database:", error);
      }
    } else {
      console.warn(
        "⚠️ Cannot save message - invalid or missing session ID:",
        sessionIdToUse
      );
    }

    return newMessage;
  };

  // ✅ FIXED: Modified loadOrCreateSession to immediately create session when none exists
  const loadOrCreateSession = async () => {
    if (!user || !currentDocument || isCreatingSession || !documentExists)
      return;

    // FIXED: Skip session loading if we're processing a new upload
    if (isProcessingNewUpload) {
      console.log("⏸️ Skipping session load - processing new upload");
      return;
    }

    try {
      setIsCreatingSession(true);
      // 🔥 STANDARDIZE: Always use database ID for session operations
      const documentId = await resolveToDatabaseID(
        currentDocument.databaseId || currentDocument.id
      );

      if (!documentId) {
        console.error("❌ Could not resolve document ID for session creation");
        setDocumentExists(false);
        handleDocumentDeleted();
        return;
      }

      console.log("🔍 Looking for existing session for document:", documentId);

      const exists = await checkDocumentExists(documentId);
      if (!exists) {
        console.log("❌ Document no longer exists");
        setDocumentExists(false);
        handleDocumentDeleted();
        return;
      }

      const response = await fetch(
        `/backend/api/chat-sessions/find?userId=${user.id}&documentId=${documentId}`,
        { headers: getAuthHeaders() }
      );

      if (response.ok) {
        const session = await response.json();
        console.log("✅ Found existing session:", session.id);
        setCurrentSessionId(session.id);

        try {
          const messagesResponse = await fetch(
            `/backend/api/chat/${session.id}/messages`,
            { headers: getAuthHeaders() }
          );

          if (messagesResponse.ok) {
            const messagesData = await messagesResponse.json();
            const messages = messagesData.messages || [];

            const formattedMessages = messages.map((msg: any) => ({
              id: msg.id,
              type: msg.role.toUpperCase(),
              content: msg.content,
              createdAt: new Date(msg.createdAt || msg.created_at),
              sourceNodes: msg.sourceNodes || msg.source_nodes,
              tokensUsed: msg.tokensUsed || msg.tokens_used,
            }));

            setChatHistory(formattedMessages);
            console.log(
              `📚 Loaded ${formattedMessages.length} existing messages`
            );
          }
        } catch (messageError) {
          console.error("Failed to load messages:", messageError);
        }
      } else if (response.status === 404) {
        // FIXED: For new uploads, immediately create session
        if (isProcessingNewUpload || lastProcessedDocumentId === documentId) {
          console.log(
            "📝 New upload detected - creating fresh session immediately"
          );
          const newSessionId = await createNewSession(documentId);

          if (!newSessionId) {
            console.error("❌ Failed to create new session");
            setDocumentExists(false);
            handleDocumentDeleted();
          } else {
            console.log(
              "✅ Created fresh session for new upload:",
              newSessionId
            );
            setChatHistory([]);
          }
        } else {
          console.log(
            "📝 No existing session found for existing document - this is normal for documents without chat history"
          );
          // Don't create a session automatically for existing documents
          // Let the user start chatting to create one
          setCurrentSessionId(null);
          setChatHistory([]);
        }
      } else {
        try {
          const errorText = await response.text();
          console.error("❌ Session lookup error details:", errorText);
        } catch (e) {
          console.error(
            "❌ Session lookup failed with status:",
            response.status
          );
        }

        // Don't immediately delete document on session errors
        // The document might still be valid, just no sessions exist
        if (response.status === 500) {
          console.warn(
            "⚠️ Server error during session lookup, but document may still be valid"
          );
          setCurrentSessionId(null);
          setChatHistory([]);
        } else {
          handleDocumentDeleted();
        }
      }
    } catch (error) {
      console.error("Failed to load or create session:", error);
      setDocumentExists(false);
      handleDocumentDeleted();
    } finally {
      setIsCreatingSession(false);
    }
  };

  // ✅ FIXED: Return session ID and handle async session creation properly
  const createNewSession = async (
    documentId?: string
  ): Promise<string | null> => {
    if (!user || !currentDocument || isCreatingSession || !documentExists)
      return null;

    try {
      setIsCreatingSession(true);
      // 🔥 STANDARDIZE: Always resolve to database ID for session creation
      const useDocumentId = await resolveToDatabaseID(
        documentId || currentDocument.databaseId || currentDocument.id
      );

      if (!useDocumentId) {
        console.error("❌ Could not resolve document ID for new session");
        toast.error("Document is not available for session creation");
        return null;
      }

      console.log("🆕 Creating new session for document:", useDocumentId);

      const exists = await checkDocumentExists(useDocumentId);
      if (!exists) {
        setDocumentExists(false);
        handleDocumentDeleted();
        return null;
      }

      const response = await fetch("/backend/api/chat-sessions", {
        method: "POST",
        headers: getAuthHeaders(),
        body: JSON.stringify({
          userId: user.id,
          documentId: useDocumentId,
          title: `Chat with ${currentDocument.fileName}`,
          isSaved: false,
        }),
      });

      if (response.ok) {
        const session = await response.json();
        const newSessionId = session.id || session.sessionId;

        setCurrentSessionId(newSessionId);
        setChatHistory([]);
        console.log("✅ New chat session created:", newSessionId);
        return newSessionId;
      } else if (response.status === 404) {
        setDocumentExists(false);
        handleDocumentDeleted();
        return null;
      } else {
        const errorText = await response.text();
        console.error("Failed to create session:", errorText);
        throw new Error("Failed to create session");
      }
    } catch (error) {
      console.error("Failed to create session:", error);
      toast.error("Failed to create new chat session");
      setDocumentExists(false);
      handleDocumentDeleted();
      return null;
    } finally {
      setIsCreatingSession(false);
    }
  };

  const saveSessionToDatabase = async (force = false) => {
    if (
      !currentSessionId ||
      !user ||
      chatHistory.length === 0 ||
      !documentExists
    ) {
      console.log("Skipping save - missing requirements:", {
        currentSessionId: !!currentSessionId,
        user: !!user,
        chatHistoryLength: chatHistory.length,
        documentExists,
      });
      return;
    }

    if (
      typeof currentSessionId !== "string" ||
      currentSessionId.trim() === ""
    ) {
      console.error("Invalid session ID:", currentSessionId);
      return;
    }

    // ✅ FIXED: Prevent rapid successive saves
    const now = Date.now();
    if (!force && now - lastSaveAttemptRef.current < 500) {
      console.log("Skipping save - too soon after last attempt");
      return;
    }
    lastSaveAttemptRef.current = now;

    try {
      setIsSaving(true);

      const firstUserMessage = chatHistory.find((m) => m.type === "USER");
      const title = firstUserMessage
        ? `${firstUserMessage.content.substring(0, 50)}${
            firstUserMessage.content.length > 50 ? "..." : ""
          }`
        : `Chat with ${currentDocument?.fileName || "Document"}`;

      console.log("💾 Saving session:", {
        sessionId: currentSessionId,
        title,
        messageCount: chatHistory.length,
        force,
      });

      const response = await fetch(
        `/backend/api/chat-sessions/${currentSessionId}`,
        {
          method: "PATCH",
          headers: getAuthHeaders(),
          body: JSON.stringify({
            title,
            updatedAt: new Date().toISOString(),
            isSaved: true,
          }),
        }
      );

      if (!response.ok) {
        if (response.status === 404) {
          console.log(
            "Session no longer exists, document may have been deleted"
          );
          setDocumentExists(false);
          handleDocumentDeleted();
          return;
        }
        const errorData = await response.json();
        throw new Error(errorData.error || "Failed to save session");
      }

      const result = await response.json();
      console.log("✅ Session saved successfully:", result);

      setHasUnsavedChanges(false);
      setLastSaveTimestamp(Date.now());
    } catch (error) {
      console.error("❌ Failed to save session to database:", error);
      if (error instanceof Error && error.message.includes("not found")) {
        setDocumentExists(false);
        handleDocumentDeleted();
      }
    } finally {
      setIsSaving(false);
    }
  };

  const handleMessageAction = async (
    action: string,
    messageId: string,
    content?: string
  ) => {
    switch (action) {
      case "copy":
        toast.success("Message copied to clipboard");
        break;
      case "thumbsUp":
        console.log("Thumbs up for message:", messageId);
        toast.success("Thanks for the feedback!");
        break;
      case "thumbsDown":
        console.log("Thumbs down for message:", messageId);
        toast.info("Thanks for the feedback. We'll work to improve.");
        break;
      case "regenerate":
        console.log("Regenerating message:", messageId);
        handleRegenerateResponse(messageId);
        break;
      case "edit":
        console.log("Editing message:", messageId);
        await handleEditMessage(messageId, content || "");
        break;
      case "delete":
        console.log("Deleting message:", messageId);
        await handleDeleteMessage(messageId);
        break;
      default:
        break;
    }
  };

  const handleEditMessage = async (messageId: string, newContent: string) => {
    if (!newContent.trim()) {
      toast.error("Message cannot be empty");
      return;
    }

    try {
      setIsQuerying(true);

      // Find the message being edited
      const messageIndex = chatHistory.findIndex((msg) => msg.id === messageId);
      if (messageIndex === -1) {
        toast.error("Message not found");
        return;
      }

      const messageToEdit = chatHistory[messageIndex];
      if (messageToEdit.type !== "USER") {
        toast.error("Only user messages can be edited");
        return;
      }

      // Update the message content in chat history
      const updatedChatHistory = [...chatHistory];
      updatedChatHistory[messageIndex] = {
        ...messageToEdit,
        content: newContent,
        createdAt: new Date(), // Update timestamp to show it was edited
      };

      // Remove all messages after the edited message (including assistant responses)
      const messagesToKeep = updatedChatHistory.slice(0, messageIndex + 1);
      setChatHistory(messagesToKeep);

      // Update the message in the database if we have a session
      if (currentSessionId && user && documentExists) {
        try {
          const response = await fetch(
            `/backend/api/chat-messages/${messageId}`,
            {
              method: "PATCH",
              headers: getAuthHeaders(),
              body: JSON.stringify({
                content: newContent,
                updatedAt: new Date().toISOString(),
              }),
            }
          );

          if (!response.ok) {
            console.warn(
              "Failed to update message in database, but continuing with regeneration"
            );
          }
        } catch (error) {
          console.warn("Failed to update message in database:", error);
          // Continue with regeneration even if database update fails
        }
      }

      // Generate new response based on the edited message
      const result = await apiService.queryDocuments(newContent);

      // Add the new assistant response
      await addMessage({
        type: "ASSISTANT",
        content: result.response,
        query: newContent,
        sourceCount: result.sourceCount,
      });

      toast.success("Message updated and response regenerated");
    } catch (error) {
      console.error("Edit message error:", error);
      const errorMessage = handleApiError(error);
      setError(errorMessage);
      toast.error("Failed to regenerate response: " + errorMessage);

      // In case of error, we might want to revert the chat history
      // But for better UX, we'll keep the edited message and let user try again
    } finally {
      setIsQuerying(false);
    }
  };

  const handleDeleteSession = async (sessionId: string) => {
    if (!sessionId) return;

    try {
      const response = await fetch(`/backend/api/chat-sessions/${sessionId}`, {
        method: "DELETE",
        headers: getAuthHeaders(),
      });

      if (response.ok) {
        setSavedSessions((prev) => prev.filter((s) => s.id !== sessionId));
        onSessionDelete?.(sessionId);
        toast.success("Chat session deleted successfully");
      } else {
        throw new Error("Failed to delete session");
      }
    } catch (error) {
      console.error("Failed to delete session:", error);
      toast.error("Failed to delete chat session");
    }
  };

  const handleRegenerateResponse = async (messageId: string) => {
    const messageIndex = chatHistory.findIndex((msg) => msg.id === messageId);
    if (messageIndex === -1) return;

    const assistantMessage = chatHistory[messageIndex];
    if (assistantMessage.type !== "ASSISTANT") return;

    const userMessage = chatHistory[messageIndex - 1];
    if (!userMessage || userMessage.type !== "USER") return;

    try {
      setIsQuerying(true);

      // Remove the assistant message we're regenerating
      setChatHistory((prev) => prev.filter((msg) => msg.id !== messageId));

      // Delete from database if we have session
      if (currentSessionId && user && documentExists) {
        try {
          await fetch(`/backend/api/chat-messages/${messageId}`, {
            method: "DELETE",
            headers: getAuthHeaders(),
          });
        } catch (error) {
          console.warn("Failed to delete message from database:", error);
        }
      }

      // Re-run the query with a slight modification to encourage different response
      const result = await apiService.queryDocuments(
        userMessage.content + " (Please provide a more detailed response)"
      );

      await addMessage({
        type: "ASSISTANT",
        content: result.response,
        query: userMessage.content,
        sourceCount: result.sourceCount,
      });

      toast.success("Response regenerated");
    } catch (error) {
      const errorMessage = handleApiError(error);
      setError(errorMessage);
      toast.error("Failed to regenerate response");
    } finally {
      setIsQuerying(false);
    }
  };

  const handleDeleteMessage = async (messageId: string) => {
    try {
      // Remove the assistant message we're regenerating
      setChatHistory((prev) => prev.filter((msg) => msg.id !== messageId));

      // Delete from database if we have session
      if (currentSessionId && user && documentExists) {
        try {
          await fetch(`/backend/api/chat-messages/${messageId}`, {
            method: "DELETE",
            headers: getAuthHeaders(),
          });
        } catch (error) {
          console.warn("Failed to delete message from database:", error);
        }
      }

      toast.success("Message deleted successfully");
    } catch (error) {
      const errorMessage = handleApiError(error);
      setError(errorMessage);
      toast.error("Failed to delete message");
    } finally {
      setIsQuerying(false);
    }
  };

  const handleDocumentDeleted = () => {
    console.log("🗑️ Handling document deletion - resetting to upload state");

    setCurrentSessionId(null);
    setChatHistory([]);
    setCurrentDocument(null);
    setQuery("");
    setError("");
    setDocumentExists(false);
    setIsLoadingSession(false);
    setLoadingSessionId(null);

    toast.dismiss();

    onUploadSuccess({
      documentId: "",
      fileName: "",
      originalFileName: "",
      fileSize: 0,
      uploadedAt: "",
      pageCount: 0,
      mimeType: "",
      conversionPerformed: false,
    });
  };

  // ✅ NEW: Function to stop/abort the current query
  const handleStopQuery = () => {
    if (queryAbortController) {
      console.log("🛑 Stopping query...");
      queryAbortController.abort();
      setQueryAbortController(null);
      setIsQuerying(false);
      isSubmittingRef.current = false;
      setTypingMessageId(null);
<<<<<<< HEAD
      
      // ✅ NEW: Handle streaming cancellation
      if (streamingMessageId) {
        updateStreamingMessage(streamingMessageId, "🛑 Response generation was stopped by user.");
        setStreamingMessageId(null);
        setStreamingContent("");
      }
=======
>>>>>>> 2ce15dd9
    }
  };

  const handleQuery = async (queryText?: string) => {
    console.log("🚀 handleQuery called!", {
      isSubmittingRef: isSubmittingRef.current,
      isQuerying,
      queryText,
      query,
      documentExists,
      currentDocument: !!currentDocument,
      currentDocumentId: currentDocument?.id,
      currentSessionId,
    });

    if (isSubmittingRef.current || isQuerying) {
      console.log("⏸️ Query blocked - already submitting or querying");
      return;
    }

    const currentQuery = queryText || query;
<<<<<<< HEAD

    if (!currentQuery.trim()) {
      console.log("❌ Query blocked - empty query");
      setError("Please enter a query");
      return;
    }
=======
>>>>>>> 2ce15dd9

    // ✅ NEW: Check token limits before proceeding
    if (tokenLimitInfo.isLimitReached) {
      console.log("❌ Query blocked - token limit reached");
      const limitMessage = `Message limit reached. It will refresh by ${tokenLimitInfo.resetTime}`;
      setError(limitMessage);
      toast.error(limitMessage);
      return;
    }

    if (!documentExists) {
      console.log("❌ Query blocked - document does not exist");
      setError("Document no longer exists. Cannot process queries.");
      return;
    }

    // FIXED: Verify we have current document loaded in RAG system
    if (!currentDocument) {
      console.log("❌ Query blocked - no current document");
      setError("No document loaded. Please upload a document first.");
      return;
    }

    console.log("✅ All checks passed, proceeding with query");

    // FIXED: Double-check that backend has the right document
    try {
      console.log("🔍 Starting backend document verification...");
      const isDevelopment = process.env.NODE_ENV === "development";
      const RAG_BASE_URL = isDevelopment
        ? "http://localhost:8000"
        : process.env.NEXT_PUBLIC_RAG_API_URL;

      // Ensure we pass the same X-Session-Id used by uploads/queries
      let sessionId =
        typeof window !== "undefined"
          ? localStorage.getItem("rag_session_id") || ""
          : "";
      if (!sessionId && typeof window !== "undefined") {
        sessionId = `sess_${Math.random().toString(36).slice(2)}_${Date.now()}`;
        localStorage.setItem("rag_session_id", sessionId);
      }

      const statusResponse = await fetch(`${RAG_BASE_URL}/current-document`, {
        headers: {
          ...getAuthHeaders(),
          "X-Session-Id": sessionId || "default",
        },
      });

      if (statusResponse.ok) {
        const currentDoc = await statusResponse.json();
        console.log("🔍 Backend verification response:", currentDoc);
        if (!currentDoc.has_document) {
          console.log("❌ Query blocked - no document in AI system");
          setError(
            "No document loaded in AI system. Please refresh and re-upload."
          );
          return;
        }

        // Log for debugging
        console.log("🔍 Backend current document:", currentDoc.document_id);
        console.log("🔍 Frontend current document:", currentDocument.id);
      }
      console.log("✅ Backend document verification completed");
    } catch (error) {
      console.warn("Could not verify backend document status:", error);
      // Continue with query - don't fail for verification issues
    }

    console.log("🔒 Locking UI and starting query...");
    // Immediately lock UI and clear input to prevent double-submit
    isSubmittingRef.current = true;
    setIsQuerying(true);
    setError("");
    setQuery("");

    // ✅ NEW: Create AbortController for this query
    const abortController = new AbortController();
    setQueryAbortController(abortController);

    let sessionId = currentSessionId;
    console.log("🔍 Session check:", {
      currentSessionId,
      hasUser: !!user,
      hasCurrentDocument: !!currentDocument,
    });

    if (!sessionId && user && currentDocument) {
      if (isCreatingSession) {
        console.log("❌ Query blocked - already creating session");
        toast.info("Creating session, please wait...");
        return;
      }

      console.log("🆕 No session found, creating new session before query...");
      sessionId = await createNewSession();

      if (!sessionId) {
        console.log("❌ Query blocked - failed to create session");
        setError("Failed to create chat session");
        setIsQuerying(false);
        isSubmittingRef.current = false;
        return;
      }

      console.log("✅ Session created successfully:", sessionId);
    }
<<<<<<< HEAD

    console.log("📝 Adding user message...");

    await addMessage(
      {
        type: "USER",
        content: currentQuery,
        query: currentQuery,
      },
      sessionId || undefined
    );

    // already set querying and cleared input above

    try {
      // ✅ NEW: Use streaming API for better user experience
      console.log("📡 Starting streaming query...");
      
      // Generate message ID first for streaming
      const messageId = `msg_${Date.now()}_${Math.random().toString(36).substr(2, 9)}`;
      
      // Set up streaming state BEFORE creating message
      setStreamingMessageId(messageId);
      setStreamingContent("");
      
      // Create assistant message for streaming with placeholder content
      const assistantMessage = await addMessage(
        {
          id: messageId,
          type: "ASSISTANT",
          content: "▌", // Use placeholder content that will be saved to database
          query: currentQuery,
          sourceCount: 0,
        },
        sessionId || undefined
      );

      if (!assistantMessage) {
        throw new Error("Failed to create assistant message");
      }

      // Set initial streaming state
      setStreamingContent("▌");
      // No need to update message again since it already has the placeholder

      let fullResponse = "";
      let sourceCount = 0;
      let securityStatus = "";

      // Use the streaming API - fall back to regular API if streaming fails
      try {
        await streamQuery(currentQuery, (chunk) => {
          console.log("📦 Received chunk:", chunk);
          
          // Handle different chunk types
          switch (chunk.type) {
            case "start":
              console.log("🚀 Stream started");
              break;
              
            case "retrieval":
              console.log("📚 Retrieving relevant content...");
              break;
              
            case "retrieval_complete":
              console.log("✅ Retrieval complete");
              if ((chunk as any).source_count || (chunk as any).sourceCount) {
                sourceCount = (chunk as any).source_count || (chunk as any).sourceCount;
              }
              break;
              
            case "llm_start":
              console.log("🤖 LLM processing started...");
              break;
              
            case "content_chunk":
              // Update the streaming content in real-time
              if ((chunk as any).chunk) {
                fullResponse += (chunk as any).chunk;
                setStreamingContent(fullResponse);
                updateStreamingMessage(assistantMessage.id, fullResponse);
              } else if ((chunk as any).partial_response) {
                fullResponse = (chunk as any).partial_response;
                setStreamingContent(fullResponse);
                updateStreamingMessage(assistantMessage.id, fullResponse);
              }
              break;
              
            case "complete":
              console.log("✅ Stream complete");
              if ((chunk as any).final_response) {
                fullResponse = (chunk as any).final_response;
              }
              if ((chunk as any).source_count || (chunk as any).sourceCount) {
                sourceCount = (chunk as any).source_count || (chunk as any).sourceCount;
              }
              if ((chunk as any).security_status || (chunk as any).securityStatus) {
                securityStatus = (chunk as any).security_status || (chunk as any).securityStatus;
              }
              break;
              
            case "error":
              console.error("❌ Stream error:", (chunk as any).error);
              throw new Error((chunk as any).error || "Streaming error occurred");
              
            default:
              console.log("📦 Unknown chunk type:", chunk.type, chunk);
          }
        });
      } catch (streamError) {
        console.warn("⚠️ Streaming failed, falling back to regular API:", streamError);
        
        // Clear streaming state and fall back to regular API
        setStreamingMessageId(null);
        setStreamingContent("");
        
        // Use regular API as fallback
        const result = await apiService.queryDocuments(
          currentQuery,
          abortController.signal
        );

        fullResponse = result.response;
        sourceCount = result.sourceCount || 0;
        securityStatus = result.securityStatus || "";
        
        // Update the message with the complete response
        updateStreamingMessage(assistantMessage.id, fullResponse);
      }

      // Add security notice if needed
      let finalContent = fullResponse;
      if (securityStatus === "sanitized") {
        finalContent += "\n\n⚠️ Note: Your query was modified for security reasons.";
        toast.warning("Your query was modified for security reasons");
      }

      // Update the final message with complete content and metadata
      updateStreamingMessage(assistantMessage.id, finalContent);
      
      // Update the message in chat history with source count
      setChatHistory((prev) =>
        prev.map((msg) =>
          msg.id === assistantMessage.id 
            ? { ...msg, content: finalContent, sourceCount } 
            : msg
        )
      );

      // ✅ NEW: Save the final streaming content to database
      if (currentSessionId && finalContent.trim()) {
        try {
          console.log("💾 Saving final streaming content to database:", assistantMessage.id);
          const response = await fetch("/backend/api/chat-messages", {
            method: "PUT",
            headers: getAuthHeaders(),
            body: JSON.stringify({
              id: assistantMessage.id,
              sessionId: currentSessionId,
              content: finalContent,
              sourceCount: sourceCount,
              tokensUsed: 0, // TODO: Calculate actual tokens used
            }),
          });

          if (response.ok) {
            console.log("✅ Final streaming content saved to database");
          } else {
            console.error("❌ Failed to save final streaming content:", await response.text());
          }
        } catch (error) {
          console.error("❌ Error saving final streaming content:", error);
        }
      }

      // Clear streaming state
      setStreamingMessageId(null);
      setStreamingContent("");
      
    } catch (error) {
      setTypingMessageId(null); // Clear typing animation on error
      
      // ✅ NEW: Clear streaming state on error
      setStreamingMessageId(null);
      setStreamingContent("");

      // Check if the error is due to abort
      if (
        error instanceof Error &&
        (error.name === "AbortError" || error.message?.includes("aborted"))
      ) {
        console.log("🛑 Query was aborted by user");
        
        // ✅ NEW: Update streaming message with cancellation notice
        if (streamingMessageId) {
          updateStreamingMessage(streamingMessageId, "🛑 Response generation was cancelled by user.");
        }
        return; // Don't show error toast for user-initiated cancellation
      }

      console.error("Query error:", error);

      if (isSecurityError(error)) {
        const securityErrorMessage = getSecurityErrorMessage(error);
        setError(securityErrorMessage);

        let assistantResponse = "";

        switch (error.type) {
          case "rate_limit":
            assistantResponse =
              "⏱️ I'm temporarily unavailable due to rate limiting. Please wait a moment before asking your next question.";
            toast.error("Query rate limit exceeded");
            break;

          case "injection":
            assistantResponse =
              "🛡️ I detected potentially harmful content in your query. Please rephrase your question using normal, conversational language and I'll be happy to help.";
            toast.warning("Query was blocked for security reasons");
            break;

          default:
            assistantResponse = `🔒 Security Error: ${securityErrorMessage}`;
            toast.error("Security error occurred");
        }

        // ✅ NEW: Update streaming message or create new error message
        if (streamingMessageId) {
          updateStreamingMessage(streamingMessageId, assistantResponse);
        } else {
          await addMessage(
            {
              type: "ASSISTANT",
              content: assistantResponse,
              query: currentQuery,
            },
            sessionId || undefined
          );
        }
      } else {
        const errorMessage = handleApiError(error);
        setError(errorMessage);

        if (errorMessage.includes("canceled")) {
          const cancelMessage = `🛑 Response generation was canceled`;
          
          // ✅ NEW: Update streaming message or create new error message
          if (streamingMessageId) {
            updateStreamingMessage(streamingMessageId, cancelMessage);
          } else {
            await addMessage(
              {
                type: "ASSISTANT",
                content: cancelMessage,
                query: currentQuery,
              },
              sessionId || undefined
            );
          }
        } else {
          const errorMsg = `❌ Sorry, I encountered an error: ${errorMessage}`;
          
          // ✅ NEW: Update streaming message or create new error message
          if (streamingMessageId) {
            updateStreamingMessage(streamingMessageId, errorMsg);
          } else {
            await addMessage(
              {
                type: "ASSISTANT",
                content: errorMsg,
                query: currentQuery,
              },
              sessionId || undefined
            );
          }

          toast.error("Query failed: " + errorMessage);
        }
=======

    console.log("📝 Adding user message...");

    await addMessage(
      {
        type: "USER",
        content: currentQuery,
        query: currentQuery,
      },
      sessionId || undefined
    );

    try {
      // Use streaming API for real-time responses
      console.log("📡 Starting streaming query...");

      // Create a temporary assistant message that will be updated as we stream
      const assistantMessageId = crypto.randomUUID();
      let streamedContent = "";
      let sourceCount = 0;

      // Add a temporary streaming message with pulse animation
      const tempMessage: ChatMessage = {
        id: assistantMessageId,
        type: "ASSISTANT",
        content: "Thinking...",
        createdAt: new Date(),
        query: currentQuery,
        isThinking: true, // Flag to trigger pulse animation
        isStreaming: true, // Mark as actively streaming
      };

      setChatHistory(prev => [...prev, tempMessage]);
      // DO NOT set typing message ID - we only want the streaming content

      // Create RAG API client instance
      const ragClient = new (await import('../../../utils/api-client')).RAGApiClient();

      // Prevent tab throttling during streaming
      let wakeLock: any = null;
      if ('wakeLock' in navigator) {
        try {
          wakeLock = await navigator.wakeLock.request('screen');
          console.log('🔒 Screen wake lock acquired for streaming');
        } catch (err) {
          console.log('⚠️ Could not acquire wake lock:', err);
        }
      }

      // Also use Page Visibility API to ensure continuous processing
      const originalTitle = document.title;

      try {
        // Stream the response
        await ragClient.streamQueryDocument(
        currentQuery,
        (chunk) => {
          // Handle different chunk types
          if (chunk.type === 'content_chunk') {
            // Update streamedContent even if partial_response is empty (for first chunk)
            if (chunk.partial_response !== undefined) {
              streamedContent = chunk.partial_response;

              // Update the streaming message with the partial response
              // Only remove thinking state when we have actual content
              setChatHistory(prev =>
                prev.map(msg =>
                  msg.id === assistantMessageId
                    ? {
                        ...msg,
                        content: streamedContent || "Generating response...",
                        isThinking: !streamedContent, // Keep thinking animation if no content yet
                        isStreaming: true
                      }
                    : msg
                )
              );
            }
          } else if (chunk.type === 'end') {
            // Mark streaming as complete and update final metadata
            setChatHistory(prev =>
              prev.map(msg =>
                msg.id === assistantMessageId
                  ? { ...msg, sourceCount, isStreaming: false, isThinking: false }
                  : msg
              )
            );

            console.log(`✅ FRONTEND: Streaming ended (${chunk.type}) - ${streamedContent.length} chars`);
          } else if (chunk.type === 'start' || chunk.type === 'retrieval' || chunk.type === 'llm_start') {
            // Keep thinking animation during these stages
            console.log(`💬 FRONTEND: ${chunk.type} event received`);
          }
        },
        (error) => {
          console.error('Streaming error:', error);

          // Check if this is an abort error (user clicked stop)
          if (error.name === 'AbortError') {
            console.log('🛑 User stopped the response generation');
            // Remove the incomplete assistant message
            setChatHistory(prev => prev.filter(msg => msg.id !== assistantMessageId));
            toast.info('Response generation stopped');
            return;
          }

          // Update message with error and remove streaming state
          setChatHistory(prev =>
            prev.map(msg =>
              msg.id === assistantMessageId
                ? { ...msg, content: `❌ Sorry, I encountered an error: ${error.message}`, isStreaming: false, isThinking: false }
                : msg
            )
          );
        },
        () => {
          console.log('🏁 FRONTEND: Streaming completed');
        },
        undefined, // documentId
        abortController.signal // Pass abort signal to enable stopping
      );

      } finally {
        // Cleanup: Release wake lock and remove event listener
        if (wakeLock) {
          wakeLock.release();
          console.log('🔓 Screen wake lock released');
        }
        document.title = originalTitle;
      }

      // Save to database WITHOUT adding another message to chat history
      if (sessionId && user && documentExists && streamedContent) {
        try {
          // Save to database in background (don't block UI)
          setTimeout(async () => {
            try {
              // Use direct API call instead of addMessage to avoid creating duplicate
              const response = await fetch(`/backend/api/chat-messages`, {
                method: "POST",
                headers: {
                  "Content-Type": "application/json",
                  "Authorization": `Bearer ${authUtils.getToken()}`,
                },
                body: JSON.stringify({
                  sessionId: sessionId,
                  role: "assistant",
                  content: streamedContent,
                  tokens_used: sourceCount,
                }),
              });

              if (response.ok) {
                console.log("💾 Streamed message saved to database");
              } else {
                console.warn("Failed to save streamed message to database");
              }
            } catch (saveError) {
              console.warn("Failed to save streamed message to database:", saveError);
            }
          }, 0);
        } catch (saveError) {
          console.warn("Failed to save streamed message to database:", saveError);
        }
      }
    } catch (error) {
      // Handle streaming errors

      // Check if the error is due to abort
      if (
        error instanceof Error &&
        (error.name === "AbortError" || error.message?.includes("aborted"))
      ) {
        console.log("🛑 Query was aborted by user");
        return; // Don't show error toast for user-initiated cancellation
      }

      console.error("Query error:", error);

      if (isSecurityError(error)) {
        const securityErrorMessage = getSecurityErrorMessage(error);
        setError(securityErrorMessage);

        let assistantResponse = "";

        switch (error.type) {
          case "rate_limit":
            assistantResponse =
              "⏱️ I'm temporarily unavailable due to rate limiting. Please wait a moment before asking your next question.";
            toast.error("Query rate limit exceeded");
            break;

          case "injection":
            assistantResponse =
              "🛡️ I detected potentially harmful content in your query. Please rephrase your question using normal, conversational language and I'll be happy to help.";
            toast.warning("Query was blocked for security reasons");
            break;

          default:
            assistantResponse = `🔒 Security Error: ${securityErrorMessage}`;
            toast.error("Security error occurred");
        }

        await addMessage(
          {
            type: "ASSISTANT",
            content: assistantResponse,
            query: currentQuery,
          },
          sessionId || undefined
        );
      } else {
        const errorMessage = handleApiError(error);
        setError(errorMessage);

        if (errorMessage.includes("canceled")) {
          await addMessage(
            {
              type: "ASSISTANT",
              content: `Response generation was canceled`,
              query: currentQuery,
            },
            sessionId || undefined
          );
        } else {
          await addMessage(
            {
              type: "ASSISTANT",
              content: `❌ Sorry, I encountered an error: ${errorMessage}`,
              query: currentQuery,
            },
            sessionId || undefined
          );

          toast.error("Query failed: " + errorMessage);
        }
>>>>>>> 2ce15dd9
      }
    } finally {
      setIsQuerying(false);
      isSubmittingRef.current = false;
      setQueryAbortController(null);
    }
  };

  const handleKeyPress = (event: React.KeyboardEvent) => {
    if (event.key === "Enter" && !event.shiftKey) {
      event.preventDefault();
      if (!isQuerying && !isSubmittingRef.current) {
        handleQuery();
      }
    }
    if (event.key === "Escape") {
      handleStopQuery();
    }
  };

  const handleManualInput = () => {
    setIsVoiceChat(false);
    loadOrCreateSession();
    setChatHistory([]);
  };

  // Modified save file handler
  const handleSaveFileClick = () => {
    // Check if user has cloud storage access
    if (!hasCloudStorageAccess()) {
      // Show paywall modal
      setConfirmationModalConfig({
        header: "Save to Cloud Storage",
        message:
          "Save your documents securely to the cloud and access them from any device.",
        trueButton: "Upgrade Now",
        falseButton: "Cancel",
        type: ModalType.PAYWALL,
        onConfirm: () => {
          // This won't be called for paywall - upgrade button handles it
        },
        // Add paywall configuration
        paywall: {
          isPaywallFeature: true,
          userProfile: user,
          featureType: "cloudStorage",
          onUpgrade: () => {
            // Redirect to pricing page
            window.location.href = "/frontend/pricing";
          },
          allowTemporary: true, // Allow users to save temporarily
        },
      });
      return;
    }

    // If user has access, show regular save confirmation
    setConfirmationModalConfig({
      header: "Save to Account",
      message:
        "Save this document to your account for permanent access across all your devices. The document will be securely stored in cloud storage.",
      trueButton: "Save File",
      falseButton: "Cancel",
      type: ModalType.SAVE,
      onConfirm: handleSaveFile,
    });
  };

  const handleSaveFile = async () => {
    if (!currentDocument || !isAuthenticated || !user || !documentExists) {
      toast.error(
        "No document to save, user not authenticated, or document no longer exists"
      );
      return;
    }

    const documentStatus = currentDocument.status;

    console.log("📄 Document status check:", {
      originalStatus: currentDocument.status,
      documentId: currentDocument.id,
      documentStatus: documentStatus,
      exists: documentExists,
    });

    if (documentStatus === "INDEXED") {
      toast.info("Document is already saved to your account");
      return;
    }

    const savableStatuses = ["TEMPORARY", "READY", "UPLOADED"];

    if (!savableStatuses.includes(documentStatus)) {
      toast.error(
        `Cannot save document with status: ${currentDocument.status}. Only temporary documents can be saved.`
      );
      return;
    }

    try {
      setIsSaving(true);

      const exists = await checkDocumentExists(currentDocument.id);
      if (!exists) {
        setDocumentExists(false);
        handleDocumentDeleted();
        return;
      }

      const response = await fetch("/backend/api/documents/save-document", {
        method: "POST",
        headers: {
          "Content-Type": "application/json",
          Authorization: `Bearer ${authUtils.getToken()}`,
        },
        body: JSON.stringify({
          documentId: currentDocument.id,
          document_id: currentDocument.id,
          title:
            currentDocument.originalFileName ||
            currentDocument.fileName ||
            "Untitled",
        }),
      });

      if (!response.ok) {
        if (response.status === 404) {
          setDocumentExists(false);
          handleDocumentDeleted();
          return;
        }

        const errorData = await response.json();
        throw new Error(errorData.error || "Failed to save document");
      }

      const savedDocumentInfo = await response.json();

      console.log("✅ Document saved successfully:", savedDocumentInfo);

      setCurrentDocument({
        ...currentDocument,
        status: "INDEXED",
        s3Key: savedDocumentInfo.s3Key,
        s3Url: savedDocumentInfo.s3Url,
      });

      setIsSaveModalOpen(false);
      toast.success("Document saved to your account and cloud storage!");
    } catch (error: any) {
      console.error("Failed to save file:", error);

      if (
        error.message.includes("Temporary file not found") ||
        error.message.includes("no longer available") ||
        error.message.includes("not found")
      ) {
        toast.error(
          "Document file expired or was deleted. Please re-upload the document."
        );
        setDocumentExists(false);
        if (handleNewChat) {
          handleNewChat();
        }
      } else {
        toast.error(error.message || "Failed to save file to account");
      }
    } finally {
      setIsSaving(false);
    }
  };

  const truncateString = (str: string, maxLength: number) => {
    if (str.length <= maxLength) return str;
    return str.slice(0, maxLength) + "...";
  };

  // Show SessionLoader when loading a session
  if (isLoadingSession && loadingSessionId) {
    return (
      <SessionLoader
        sessionTitle={loadingSessionInfo.title}
        documentName={loadingSessionInfo.documentName}
        stage={loadingStage}
      />
    );
  }

  // ✅ NEW: Show SessionLoader when loading RAG system
  if (isLoadingRagSystem) {
    const ragStage =
      ragLoadingInfo.operation === "reactivating"
        ? "loading_rag"
        : "loading_rag";
    const operationText =
      ragLoadingInfo.operation === "reactivating" ? "Reactivating" : "Loading";

    return (
      <SessionLoader
        sessionTitle={`${operationText} Document`}
        documentName={ragLoadingInfo.documentName || "Document"}
        stage={ragStage}
      />
    );
  }

  const handleDiscardAllAndStartNew = async () => {
    try {
      console.log("🗑️ Starting discard all process...");

      // 1. Delete the session if it exists
      if (currentSessionId) {
        console.log("🗑️ Deleting session:", currentSessionId);
        await handleDeleteSession(currentSessionId);
      }

      // 2. Delete the document if it exists and is temporary
      if (currentDocument && currentDocument.status === "TEMPORARY") {
        console.log("🗑️ Deleting temporary document:", currentDocument.id);
        try {
          const response = await fetch(
            `/backend/api/documents/${currentDocument.id}`,
            {
              method: "DELETE",
              headers: getAuthHeaders(),
            }
          );

          if (response.ok) {
            console.log("✅ Document deleted successfully");
            toast.success("Document and session deleted");
          } else if (response.status === 404) {
            console.log("⚠️ Document already deleted or not found");
          } else {
            console.warn("⚠️ Failed to delete document, but continuing...");
          }
        } catch (error) {
          console.warn("⚠️ Error deleting document:", error);
          // Continue with cleanup even if document deletion fails
        }
      }

      // 3. Clear all local state and storage
      console.log("🧹 Clearing all state...");
      clearAllSessionState();

      // 4. Clear localStorage for current user
      if (user?.id) {
        const storageKey = `uploaded_documents_${user.id}`;
        localStorage.removeItem(storageKey);
      } else {
        localStorage.removeItem("uploaded_documents");
      }

      // 5. Clear RAG cache
      ragCache.clearAll();

      // 6. Start new chat flow
      if (handleNewChat) {
        console.log("🆕 Starting new chat...");
        handleNewChat();
      }

      console.log("✅ Discard all process completed");
    } catch (error) {
      console.error("❌ Error during discard all process:", error);
      toast.error(
        "Error occurred while discarding. Some cleanup may be incomplete."
      );

      // Still try to clear state even if there were errors
      clearAllSessionState();
      if (handleNewChat) {
        handleNewChat();
      }
    }
  };

  return (
    <div className="h-full flex flex-col">
      {/* Fixed Document Header */}
      <div className="flex-shrink-0 bg-primary p-4">
        {currentDocument ? (
          <div className="flex items-center justify-between">
            <div className="flex items-center gap-2">
              {!documentExists && (
                <AlertCircle className="w-6 h-6 text-red-500" />
              )}
              {/* <FileText className={`w-8 h-8 ${documentExists ? 'text-blue-600' : 'text-gray-400'}`} /> */}
              <BiSolidFilePdf className="w-8 h-8 text-red-500 flex-shrink-0" />

              <div>
<<<<<<< HEAD
                <div className="flex items-center gap-2">
                  <h3
                    className={`text-sm md:text-base mb-1 font-semibold ${
=======
                <div className="flex items-center">
                  <h3
                    className={`text-sm md:text-base font-semibold ${
>>>>>>> 2ce15dd9
                      documentExists
                        ? "text-foreground"
                        : "text-muted-foreground"
                    }`}
                  >
                    <span className="block md:hidden">
                      {truncateString(currentDocument.fileName, 20)}
                    </span>
                    <span className="hidden md:block">
                      {currentDocument.fileName}
                    </span>
                    {!documentExists && " (Document Deleted)"}
                  </h3>

                  <button
                    onClick={() => setIsPDFViewerOpen(true)}
                    disabled={!documentExists}
                    title="View PDF"
                    className={`flex items-center px-2 text-sm rounded-lg transition-all duration-300 ${
                      !documentExists
                        ? " text-muted-foreground cursor-default"
                        : "text-foreground hover:brightness-90 cursor-pointer"
                    }`}
                  >
                    <Eye className="w-4 h-4" />
                    <span className="hidden md:block"></span>
                  </button>
                </div>
<<<<<<< HEAD
=======

>>>>>>> 2ce15dd9
                <p
                  className={`text-sm ${
                    documentExists ? "text-muted-foreground" : "text-red-600"
                  }`}
                >
                  {documentExists ? (
                    <span className="flex items-center gap-2">
                      {currentSessionId &&
                      currentDocument.status === "INDEXED" ? (
                        <span className="px-2 py-0.5 text-xs bg-blue/20 text-blue-600 rounded-full font-medium">
                          Session Saved
                        </span>
                      ) : (
                        <span className="px-2 py-0.5 text-xs bg-neutral/20 text-muted-foreground border-tertiary border-dashed border-2 rounded-full font-medium">
                          Temporary Session
                        </span>
                      )}
                    </span>
                  ) : (
                    "Document no longer available. Please upload a new document."
                  )}
                </p>
              </div>
            </div>
            <div className="flex items-center gap-2">
              <button
<<<<<<< HEAD
                onClick={() => {
                  setPdfViewer({ isOpen: true, document: currentDocument });
                }}
                disabled={!documentExists}
                className={`flex items-center p-3 px-3 text-sm rounded-lg transition-all duration-300 ${
                  !documentExists
                    ? "bg-tertiary text-muted-foreground cursor-default"
                    : "text-foreground bg-accent hover:brightness-90 cursor-pointer"
=======
                onClick={handleSaveFileClick}
                disabled={
                  !documentExists || currentDocument?.status === "INDEXED"
                }
                className={`flex items-center p-3 px-3 text-sm rounded-lg transition-all duration-300 ${
                  !documentExists || currentDocument?.status === "INDEXED"
                    ? "bg-tertiary text-muted-foreground cursor-default"
                    : "text-foreground bg-accent hover:brightness-90  cursor-pointer"
>>>>>>> 2ce15dd9
                }`}
                title="View PDF"
              >
<<<<<<< HEAD
                <Eye className="w-4 h-4" />
                <span className="hidden md:block"></span>
              </button>

              <button
                onClick={handleSaveFileClick}
                disabled={
                  !documentExists || currentDocument?.status === "INDEXED"
                }
                className={`flex items-center p-3 px-3 text-sm rounded-lg transition-all duration-300 ${
                  !documentExists || currentDocument?.status === "INDEXED"
                    ? "bg-tertiary text-muted-foreground cursor-default"
                    : "text-foreground bg-accent hover:brightness-90  cursor-pointer"
                }`}
              >
=======
>>>>>>> 2ce15dd9
                {!documentExists ? (
                  "Unavailable"
                ) : currentDocument?.status === "INDEXED" ? (
                  <>
                    <CloudCheck className="w-4 h-4 md:mr-1" />{" "}
                    <span className="hidden md:block">Saved</span>
                  </>
                ) : (
                  <>
                    <Cloud className="w-4 h-4 md:mr-1" />{" "}
                    <span className="hidden md:block">Save File</span>
                  </>
                )}
              </button>

              <button
                onClick={
                  currentDocument.status === "TEMPORARY"
                    ? () =>
                        openConfirmationModal(
                          {
                            header: "Unsaved Files and Session",
                            message:
                              "You have unsaved changes. Are you sure you want to discard all files and start a new chat?",
                            trueButton: "Discard All",
                            falseButton: "Cancel",
                            type: ModalType.WARNING,
                          },
                          async () => {
                            await handleDiscardAllAndStartNew();
                          }
                        )
                    : () => {
                        if (handleNewChat) {
                          handleNewChat();
                        }
                      }
                }
                className="flex items-center cursor-pointer p-3 px-3 gap-1 text-sm bg-gradient-to-bl from-blue-500 to-indigo-700 hover:brightness-110 transition-all duration-300 text-white rounded-lg"
              >
                <DiamondPlus className="w-5 h-5" strokeWidth={1.5} />
                <span className="hidden md:block">New Chat</span>
              </button>
            </div>
          </div>
        ) : null}
      </div>

      {isVoiceChat && (
        <VoiceChatComponent
          isSystemReady={isSystemReady}
          selectedSessionId={currentSessionId || undefined} // Changed from selectedSessionId prop
          user={user} // ADDED - was missing
          currentDocument={currentDocument} // ADDED - was missing
          getAuthHeaders={getAuthHeaders}
          checkDocumentExists={checkDocumentExists}
          handleDocumentDeleted={handleDocumentDeleted}
          onSessionCreated={(sessionId) => {
            setCurrentSessionId(sessionId);
            if (handleNewChat) handleNewChat();
          }}
          handleManualInput={() => setIsVoiceChat(false)} // Changed to close voice chat
          toast={toast}
        />
      )}

      {/* Main Content Area */}
      <div className="flex-1 flex flex-col overflow-hidden">
        {/* Chat Messages Container */}
        <ChatContainer
          chatHistory={chatHistory}
          isQuerying={isQuerying}
          documentExists={documentExists}
          onMessageAction={handleMessageAction}
          typingMessageId={typingMessageId}
          onTypingComplete={() => setTypingMessageId(null)}
          streamingMessageId={streamingMessageId}
        />

        {/* Input Area */}
        <div className="flex-shrink-0 bg-primary p-6">
          {documentExists && (
            <>
              {/* ✅ NEW: Token limit warning message */}
              {tokenLimitInfo.isLimitReached && (
                <div className="mb-4 p-3 bg-yellow/10 border border-yellow rounded-lg">
                  <div className="flex items-center gap-2 text-yellow-700">
                    <AlertCircle className="w-5 h-5" />
                    <span className="text-sm font-medium">
                      Message limit reached. It will refresh by{" "}
                      {tokenLimitInfo.resetTime}
                    </span>
                  </div>
                  {/* <div className="mt-2 text-xs text-red-600">
                     Tokens used: {tokenLimitInfo.tokensUsed} / {tokenLimitInfo.tokenLimit}
                   </div> */}
                </div>
              )}

              <div className="flex flex-row mx-auto w-full border border-tertiary rounded-lg">
                <div className="flex-1">
                  <textarea
                    value={query}
                    onKeyDown={handleKeyPress}
                    onChange={(e) => setQuery(e.target.value)}
                    placeholder={
                      tokenLimitInfo.isLimitReached
                        ? "Message limit reached. Please wait for reset or upgrade your plan."
                        : "Ask a question..."
                    }
                    rows={2}
                    disabled={tokenLimitInfo.isLimitReached}
                    className={`w-full px-3 py-2 h-24 rounded-xl focus:outline-none resize-none ${
                      tokenLimitInfo.isLimitReached
                        ? "text-gray-500 cursor-not-allowed"
                        : ""
                    }`}
                  />
                </div>
                <div className="flex justify-end items-center gap-4 pl-0 px-4 ">
                  <span className="flex items-center gap-2 mt-10">
                    <button
                      onClick={handleVoiceModeClick}
                      title="Voice Chat with Lynx AI"
                      disabled={tokenLimitInfo.isLimitReached}
                      className={`flex items-center right-18 top-1/2 -translate-y-1/2 cursor-pointer p-2 rounded-full bg-gradient-to-tl from-yellow to-yellow-600 text-white hover:bg-blue-700 h-fit transition-all duration-300 ${
                        tokenLimitInfo.isLimitReached
                          ? "opacity-50 cursor-not-allowed"
                          : ""
                      }`}
                    >
                      <AudioLines className="w-6 h-6" />
                    </button>
                    {isQuerying ? (
                      <button
                        onClick={handleStopQuery}
                        className="flex items-center group top-1/2 -translate-y-1/2 cursor-pointer p-2 rounded-full bg-foreground text-white hover:bg-red-600 h-fit transition-all duration-300 ease-in-out"
                        title="Stop generation"
                      >
                        <GoSquareFill className="w-6 h-6" />
                      </button>
                    ) : (
                      <button
                        onClick={() => handleQuery()}
                        disabled={
                          !query.trim() ||
                          !documentExists ||
                          tokenLimitInfo.isLimitReached
                        }
                        className="flex items-center group top-1/2 -translate-y-1/2 cursor-pointer p-2 rounded-full bg-foreground text-primary hover:bg-muted-foreground disabled:bg-muted disabled:text-muted-foreground disabled:cursor-default h-fit transition-all duration-300 ease-in-out"
                      >
                        <ArrowUp className="w-6 h-6" />
                      </button>
                    )}
                  </span>
                </div>
              </div>
            </>
          )}
        </div>

        {/* Confirmation Modal */}
        {confirmationModalConfig && (
          <ConfirmationModal
            isOpen={!!confirmationModalConfig}
            onClose={() => setConfirmationModalConfig(null)}
            onSave={handleConfirmationModal}
            modal={{
              header: confirmationModalConfig.header,
              message: confirmationModalConfig.message,
              trueButton: confirmationModalConfig.trueButton,
              falseButton: confirmationModalConfig.falseButton,
              type: confirmationModalConfig.type,
            }}
          />
        )}

        {/* PDF Viewer Modal */}
        <PDFViewer
          isOpen={isPDFViewerOpen}
          document={
            currentDocument
              ? {
                  id: currentDocument.id,
                  fileName: currentDocument.fileName,
                  originalFileName:
                    currentDocument.originalFileName ||
                    currentDocument.fileName,
                  size: currentDocument.fileSize || 0,
                  uploadedAt:
                    currentDocument.uploadedAt || new Date().toISOString(),
                  pages: currentDocument.pageCount,
                  status: currentDocument.status,
                  mimeType: currentDocument.mimeType || "application/pdf",
                }
              : null
          }
          onClose={() => setIsPDFViewerOpen(false)}
        />
      </div>

      {/* PDF Viewer Modal */}
      <PDFViewer
        isOpen={pdfViewer.isOpen}
        document={pdfViewer.document}
        onClose={() => setPdfViewer({ isOpen: false, document: null })}
        onOpenInChat={(documentId) => {
          // The document is already loaded in the chat, so just close the PDF viewer
          setPdfViewer({ isOpen: false, document: null });
        }}
      />

      <Toaster />
    </div>
  );
}<|MERGE_RESOLUTION|>--- conflicted
+++ resolved
@@ -19,10 +19,6 @@
   isSecurityError,
   getSecurityErrorMessage,
   profileService,
-<<<<<<< HEAD
-  streamQuery,
-=======
->>>>>>> 2ce15dd9
 } from "../../../lib/api";
 import { toast, Toaster } from "sonner";
 import { useAuth } from "@/lib/context/AuthContext";
@@ -37,20 +33,6 @@
 import { BiSolidFilePdf } from "react-icons/bi";
 import { GoSquareFill } from "react-icons/go";
 import { PDFViewer } from "../file-manager/PDFViewer";
-<<<<<<< HEAD
-
-interface DocumentInfo {
-  id: string;
-  fileName: string;
-  originalFileName: string;
-  size: number;
-  uploadedAt: string;
-  pages?: number;
-  status: string;
-  mimeType?: string;
-}
-=======
->>>>>>> 2ce15dd9
 
 interface ChatMessage {
   id: string;
@@ -140,10 +122,7 @@
   const [savedSessions, setSavedSessions] = useState<SavedChatSession[]>([]);
   const [isVoiceChat, setIsVoiceChat] = useState(false);
   const [subscriptionStatus, setSubscriptionStatus] = useState("");
-<<<<<<< HEAD
-=======
   const [isPDFViewerOpen, setIsPDFViewerOpen] = useState(false);
->>>>>>> 2ce15dd9
   const ragLoadingDocIdRef = useRef<string | null>(null);
 
   // ✅ NEW: Track RAG system loading state
@@ -190,13 +169,6 @@
   // ✅ NEW: AbortController for cancelling queries
   const [queryAbortController, setQueryAbortController] =
     useState<AbortController | null>(null);
-<<<<<<< HEAD
-
-  // ✅ NEW: Streaming message state
-  const [streamingMessageId, setStreamingMessageId] = useState<string | null>(null);
-  const [streamingContent, setStreamingContent] = useState<string>("");
-=======
->>>>>>> 2ce15dd9
 
   // Modal state for confirmation
   const [confirmationModalConfig, setConfirmationModalConfig] = useState<{
@@ -246,13 +218,6 @@
     // ✅ NEW: Clear typing animation state
     setTypingMessageId(null);
 
-<<<<<<< HEAD
-    // ✅ NEW: Clear streaming state
-    setStreamingMessageId(null);
-    setStreamingContent("");
-
-=======
->>>>>>> 2ce15dd9
     // Clear any cached RAG data
     ragCache.clearAll();
   };
@@ -464,29 +429,6 @@
 
         // Clear all previous state
         clearAllSessionState();
-<<<<<<< HEAD
-
-        // Load the new document
-        loadCurrentDocument().finally(() => {
-          setIsProcessingNewUpload(false);
-        });
-      }, 0);
-    }
-  }, [
-    currentDocumentId,
-    lastProcessedDocumentId,
-    isProcessingNewUpload,
-    lastUploadedDocumentId,
-  ]);
-
-  // Register clear function with parent
-  useEffect(() => {
-    if (onClearStateCallback) {
-      onClearStateCallback(clearAllSessionState);
-    }
-  }, [onClearStateCallback]);
-
-=======
 
         // Load the new document
         loadCurrentDocument().finally(() => {
@@ -511,7 +453,6 @@
     }
   }, [onClearStateCallback]);
 
->>>>>>> 2ce15dd9
   useEffect(() => {
     console.log("🔍 Upload success effect:", {
       isSystemReady,
@@ -616,30 +557,6 @@
   }, [chatHistory, currentSessionId, documentExists]);
 
   useEffect(() => {
-<<<<<<< HEAD
-    const handleVisibilityChange = () => {
-      if (document.hidden) {
-        // Tab is becoming hidden - save immediately
-        console.log("📱 Tab becoming hidden - saving session");
-        if (hasUnsavedChanges && currentSessionId && chatHistory.length > 0) {
-          saveSessionToDatabase(true); // Force save
-        }
-      } else {
-        // Tab is becoming visible - check if we need to save
-        console.log("📱 Tab becoming visible - checking for unsaved changes");
-        if (hasUnsavedChanges && currentSessionId && chatHistory.length > 0) {
-          // Short delay to allow for state stabilization
-          setTimeout(() => {
-            saveSessionToDatabase(true);
-          }, 100);
-        }
-      }
-    };
-
-    document.addEventListener("visibilitychange", handleVisibilityChange);
-
-=======
->>>>>>> 2ce15dd9
     // Also handle beforeunload for browser close/refresh
     const handleBeforeUnload = () => {
       if (hasUnsavedChanges && currentSessionId && chatHistory.length > 0) {
@@ -663,10 +580,6 @@
     window.addEventListener("beforeunload", handleBeforeUnload);
 
     return () => {
-<<<<<<< HEAD
-      document.removeEventListener("visibilitychange", handleVisibilityChange);
-=======
->>>>>>> 2ce15dd9
       window.removeEventListener("beforeunload", handleBeforeUnload);
     };
   }, [hasUnsavedChanges, currentSessionId, chatHistory.length]);
@@ -1646,11 +1559,7 @@
   };
 
   const addMessage = async (
-<<<<<<< HEAD
-    message: Omit<ChatMessage, "id" | "createdAt"> & { id?: string },
-=======
     message: Omit<ChatMessage, "id" | "createdAt">,
->>>>>>> 2ce15dd9
     sessionIdOverride?: string
   ) => {
     if (!documentExists) {
@@ -1660,23 +1569,11 @@
 
     const newMessage: ChatMessage = {
       ...message,
-<<<<<<< HEAD
-      id: message.id || `msg_${Date.now()}_${Math.random().toString(36).substr(2, 9)}`,
-      createdAt: new Date(),
-    };
-
-    // ✅ NEW: Don't start typing animation for streaming messages
-    // Only use typing animation for non-empty assistant messages that aren't streaming
-    if (message.type === "ASSISTANT" && message.content && !streamingMessageId) {
-      setTypingMessageId(newMessage.id);
-    }
-=======
       id: `msg_${Date.now()}_${Math.random().toString(36).substr(2, 9)}`,
       createdAt: new Date(),
     };
 
     // Note: Typing animation removed - handled in streaming logic only
->>>>>>> 2ce15dd9
 
     // ✅ FIXED: Update state first
     setChatHistory((prev) => [...prev, newMessage]);
@@ -2284,16 +2181,6 @@
       setIsQuerying(false);
       isSubmittingRef.current = false;
       setTypingMessageId(null);
-<<<<<<< HEAD
-      
-      // ✅ NEW: Handle streaming cancellation
-      if (streamingMessageId) {
-        updateStreamingMessage(streamingMessageId, "🛑 Response generation was stopped by user.");
-        setStreamingMessageId(null);
-        setStreamingContent("");
-      }
-=======
->>>>>>> 2ce15dd9
     }
   };
 
@@ -2315,15 +2202,6 @@
     }
 
     const currentQuery = queryText || query;
-<<<<<<< HEAD
-
-    if (!currentQuery.trim()) {
-      console.log("❌ Query blocked - empty query");
-      setError("Please enter a query");
-      return;
-    }
-=======
->>>>>>> 2ce15dd9
 
     // ✅ NEW: Check token limits before proceeding
     if (tokenLimitInfo.isLimitReached) {
@@ -2433,286 +2311,6 @@
 
       console.log("✅ Session created successfully:", sessionId);
     }
-<<<<<<< HEAD
-
-    console.log("📝 Adding user message...");
-
-    await addMessage(
-      {
-        type: "USER",
-        content: currentQuery,
-        query: currentQuery,
-      },
-      sessionId || undefined
-    );
-
-    // already set querying and cleared input above
-
-    try {
-      // ✅ NEW: Use streaming API for better user experience
-      console.log("📡 Starting streaming query...");
-      
-      // Generate message ID first for streaming
-      const messageId = `msg_${Date.now()}_${Math.random().toString(36).substr(2, 9)}`;
-      
-      // Set up streaming state BEFORE creating message
-      setStreamingMessageId(messageId);
-      setStreamingContent("");
-      
-      // Create assistant message for streaming with placeholder content
-      const assistantMessage = await addMessage(
-        {
-          id: messageId,
-          type: "ASSISTANT",
-          content: "▌", // Use placeholder content that will be saved to database
-          query: currentQuery,
-          sourceCount: 0,
-        },
-        sessionId || undefined
-      );
-
-      if (!assistantMessage) {
-        throw new Error("Failed to create assistant message");
-      }
-
-      // Set initial streaming state
-      setStreamingContent("▌");
-      // No need to update message again since it already has the placeholder
-
-      let fullResponse = "";
-      let sourceCount = 0;
-      let securityStatus = "";
-
-      // Use the streaming API - fall back to regular API if streaming fails
-      try {
-        await streamQuery(currentQuery, (chunk) => {
-          console.log("📦 Received chunk:", chunk);
-          
-          // Handle different chunk types
-          switch (chunk.type) {
-            case "start":
-              console.log("🚀 Stream started");
-              break;
-              
-            case "retrieval":
-              console.log("📚 Retrieving relevant content...");
-              break;
-              
-            case "retrieval_complete":
-              console.log("✅ Retrieval complete");
-              if ((chunk as any).source_count || (chunk as any).sourceCount) {
-                sourceCount = (chunk as any).source_count || (chunk as any).sourceCount;
-              }
-              break;
-              
-            case "llm_start":
-              console.log("🤖 LLM processing started...");
-              break;
-              
-            case "content_chunk":
-              // Update the streaming content in real-time
-              if ((chunk as any).chunk) {
-                fullResponse += (chunk as any).chunk;
-                setStreamingContent(fullResponse);
-                updateStreamingMessage(assistantMessage.id, fullResponse);
-              } else if ((chunk as any).partial_response) {
-                fullResponse = (chunk as any).partial_response;
-                setStreamingContent(fullResponse);
-                updateStreamingMessage(assistantMessage.id, fullResponse);
-              }
-              break;
-              
-            case "complete":
-              console.log("✅ Stream complete");
-              if ((chunk as any).final_response) {
-                fullResponse = (chunk as any).final_response;
-              }
-              if ((chunk as any).source_count || (chunk as any).sourceCount) {
-                sourceCount = (chunk as any).source_count || (chunk as any).sourceCount;
-              }
-              if ((chunk as any).security_status || (chunk as any).securityStatus) {
-                securityStatus = (chunk as any).security_status || (chunk as any).securityStatus;
-              }
-              break;
-              
-            case "error":
-              console.error("❌ Stream error:", (chunk as any).error);
-              throw new Error((chunk as any).error || "Streaming error occurred");
-              
-            default:
-              console.log("📦 Unknown chunk type:", chunk.type, chunk);
-          }
-        });
-      } catch (streamError) {
-        console.warn("⚠️ Streaming failed, falling back to regular API:", streamError);
-        
-        // Clear streaming state and fall back to regular API
-        setStreamingMessageId(null);
-        setStreamingContent("");
-        
-        // Use regular API as fallback
-        const result = await apiService.queryDocuments(
-          currentQuery,
-          abortController.signal
-        );
-
-        fullResponse = result.response;
-        sourceCount = result.sourceCount || 0;
-        securityStatus = result.securityStatus || "";
-        
-        // Update the message with the complete response
-        updateStreamingMessage(assistantMessage.id, fullResponse);
-      }
-
-      // Add security notice if needed
-      let finalContent = fullResponse;
-      if (securityStatus === "sanitized") {
-        finalContent += "\n\n⚠️ Note: Your query was modified for security reasons.";
-        toast.warning("Your query was modified for security reasons");
-      }
-
-      // Update the final message with complete content and metadata
-      updateStreamingMessage(assistantMessage.id, finalContent);
-      
-      // Update the message in chat history with source count
-      setChatHistory((prev) =>
-        prev.map((msg) =>
-          msg.id === assistantMessage.id 
-            ? { ...msg, content: finalContent, sourceCount } 
-            : msg
-        )
-      );
-
-      // ✅ NEW: Save the final streaming content to database
-      if (currentSessionId && finalContent.trim()) {
-        try {
-          console.log("💾 Saving final streaming content to database:", assistantMessage.id);
-          const response = await fetch("/backend/api/chat-messages", {
-            method: "PUT",
-            headers: getAuthHeaders(),
-            body: JSON.stringify({
-              id: assistantMessage.id,
-              sessionId: currentSessionId,
-              content: finalContent,
-              sourceCount: sourceCount,
-              tokensUsed: 0, // TODO: Calculate actual tokens used
-            }),
-          });
-
-          if (response.ok) {
-            console.log("✅ Final streaming content saved to database");
-          } else {
-            console.error("❌ Failed to save final streaming content:", await response.text());
-          }
-        } catch (error) {
-          console.error("❌ Error saving final streaming content:", error);
-        }
-      }
-
-      // Clear streaming state
-      setStreamingMessageId(null);
-      setStreamingContent("");
-      
-    } catch (error) {
-      setTypingMessageId(null); // Clear typing animation on error
-      
-      // ✅ NEW: Clear streaming state on error
-      setStreamingMessageId(null);
-      setStreamingContent("");
-
-      // Check if the error is due to abort
-      if (
-        error instanceof Error &&
-        (error.name === "AbortError" || error.message?.includes("aborted"))
-      ) {
-        console.log("🛑 Query was aborted by user");
-        
-        // ✅ NEW: Update streaming message with cancellation notice
-        if (streamingMessageId) {
-          updateStreamingMessage(streamingMessageId, "🛑 Response generation was cancelled by user.");
-        }
-        return; // Don't show error toast for user-initiated cancellation
-      }
-
-      console.error("Query error:", error);
-
-      if (isSecurityError(error)) {
-        const securityErrorMessage = getSecurityErrorMessage(error);
-        setError(securityErrorMessage);
-
-        let assistantResponse = "";
-
-        switch (error.type) {
-          case "rate_limit":
-            assistantResponse =
-              "⏱️ I'm temporarily unavailable due to rate limiting. Please wait a moment before asking your next question.";
-            toast.error("Query rate limit exceeded");
-            break;
-
-          case "injection":
-            assistantResponse =
-              "🛡️ I detected potentially harmful content in your query. Please rephrase your question using normal, conversational language and I'll be happy to help.";
-            toast.warning("Query was blocked for security reasons");
-            break;
-
-          default:
-            assistantResponse = `🔒 Security Error: ${securityErrorMessage}`;
-            toast.error("Security error occurred");
-        }
-
-        // ✅ NEW: Update streaming message or create new error message
-        if (streamingMessageId) {
-          updateStreamingMessage(streamingMessageId, assistantResponse);
-        } else {
-          await addMessage(
-            {
-              type: "ASSISTANT",
-              content: assistantResponse,
-              query: currentQuery,
-            },
-            sessionId || undefined
-          );
-        }
-      } else {
-        const errorMessage = handleApiError(error);
-        setError(errorMessage);
-
-        if (errorMessage.includes("canceled")) {
-          const cancelMessage = `🛑 Response generation was canceled`;
-          
-          // ✅ NEW: Update streaming message or create new error message
-          if (streamingMessageId) {
-            updateStreamingMessage(streamingMessageId, cancelMessage);
-          } else {
-            await addMessage(
-              {
-                type: "ASSISTANT",
-                content: cancelMessage,
-                query: currentQuery,
-              },
-              sessionId || undefined
-            );
-          }
-        } else {
-          const errorMsg = `❌ Sorry, I encountered an error: ${errorMessage}`;
-          
-          // ✅ NEW: Update streaming message or create new error message
-          if (streamingMessageId) {
-            updateStreamingMessage(streamingMessageId, errorMsg);
-          } else {
-            await addMessage(
-              {
-                type: "ASSISTANT",
-                content: errorMsg,
-                query: currentQuery,
-              },
-              sessionId || undefined
-            );
-          }
-
-          toast.error("Query failed: " + errorMessage);
-        }
-=======
 
     console.log("📝 Adding user message...");
 
@@ -2949,7 +2547,6 @@
 
           toast.error("Query failed: " + errorMessage);
         }
->>>>>>> 2ce15dd9
       }
     } finally {
       setIsQuerying(false);
@@ -3242,15 +2839,9 @@
               <BiSolidFilePdf className="w-8 h-8 text-red-500 flex-shrink-0" />
 
               <div>
-<<<<<<< HEAD
-                <div className="flex items-center gap-2">
-                  <h3
-                    className={`text-sm md:text-base mb-1 font-semibold ${
-=======
                 <div className="flex items-center">
                   <h3
                     className={`text-sm md:text-base font-semibold ${
->>>>>>> 2ce15dd9
                       documentExists
                         ? "text-foreground"
                         : "text-muted-foreground"
@@ -3279,10 +2870,7 @@
                     <span className="hidden md:block"></span>
                   </button>
                 </div>
-<<<<<<< HEAD
-=======
-
->>>>>>> 2ce15dd9
+
                 <p
                   className={`text-sm ${
                     documentExists ? "text-muted-foreground" : "text-red-600"
@@ -3309,34 +2897,6 @@
             </div>
             <div className="flex items-center gap-2">
               <button
-<<<<<<< HEAD
-                onClick={() => {
-                  setPdfViewer({ isOpen: true, document: currentDocument });
-                }}
-                disabled={!documentExists}
-                className={`flex items-center p-3 px-3 text-sm rounded-lg transition-all duration-300 ${
-                  !documentExists
-                    ? "bg-tertiary text-muted-foreground cursor-default"
-                    : "text-foreground bg-accent hover:brightness-90 cursor-pointer"
-=======
-                onClick={handleSaveFileClick}
-                disabled={
-                  !documentExists || currentDocument?.status === "INDEXED"
-                }
-                className={`flex items-center p-3 px-3 text-sm rounded-lg transition-all duration-300 ${
-                  !documentExists || currentDocument?.status === "INDEXED"
-                    ? "bg-tertiary text-muted-foreground cursor-default"
-                    : "text-foreground bg-accent hover:brightness-90  cursor-pointer"
->>>>>>> 2ce15dd9
-                }`}
-                title="View PDF"
-              >
-<<<<<<< HEAD
-                <Eye className="w-4 h-4" />
-                <span className="hidden md:block"></span>
-              </button>
-
-              <button
                 onClick={handleSaveFileClick}
                 disabled={
                   !documentExists || currentDocument?.status === "INDEXED"
@@ -3347,8 +2907,6 @@
                     : "text-foreground bg-accent hover:brightness-90  cursor-pointer"
                 }`}
               >
-=======
->>>>>>> 2ce15dd9
                 {!documentExists ? (
                   "Unavailable"
                 ) : currentDocument?.status === "INDEXED" ? (
