# Changelog

All notable changes to this project will be documented in this file.

The format is based on [Keep a Changelog](https://keepachangelog.com/en/1.0.0/),
and this project adheres to [Semantic Versioning](https://semver.org/spec/v2.0.0.html).

<<<<<<< HEAD
## [0.4.0] - 2025-10-23

## 🚀 What's New
- **File Type Validation:** Implemented intelligent file upload validation to distinguish between legal and non-legal documents, ensuring only relevant files are processed.
- **Enhanced Landing Page:** Introduced a new landing page with richer information, visuals, and detailed descriptions about Legalynx’s features and plans.

## 🛠️ Fixes
- **DOCX Conversion:** Fixed DOCX conversion not working when uploading .docx file.

### ⚙️ Technical Changes
- **Unified Text Extraction:** Optimized backend performance by running text extraction once per document upload, reducing redundant processing in the RAG pipeline.

=======
## [0.4.0] - 2025-10-25

## 🚀 What's New
- **File Validation on Upload:** Added document legal or non-legal document validation during file upload.
- **Sidebar Panel Enhancement:** Recent chats are now available from the sidebar for quick access.

## 🧩 UI Changes
- **Landing Page:** Minor UI updates for improved aesthetics and usability.
- **Settings Consolidation:** Appearance and subscription management have been moved into unified settings for a more streamlined user experience.

## ⚙️ Technical Changes
- **RAG Optimization:** Text extraction now runs a single time per process, improving resource efficiency.
>>>>>>> 4fb8e70f

## [0.3.9] - 2025-10-11 - Post-Consultation QA

## 🚀 What's New
- **Voice Mode Upgrade:** Switched to OpenAI Nova model for improved voice interaction quality and overall user experience.
- **Source Attribution Redesign:** Fully reworked source attribution parsing logic for clearer and more structured reference display.

## 🛠️ Fixes
- **Branching & Regeneration:** Resolved issue where conversation branching and response regeneration were producing incorrect or duplicate threads.
- **Billing Invoice Email:** Fixed bug preventing invoices from being sent to registered email addresses.
- **RAG Pipeline Renaming:** Updated naming process from regex-assisted sanitization to direct LLM-driven renaming for improved accuracy.
- **Voice Mode Response Length:** Adjusted to produce shorter, more concise responses for audio output.

## [0.3.8] - 2025-10-07 - Pre-Defense QA

### 🚀 What's New
- **Account Protection:** Implemented anti-brute-force mechanism that locks accounts for 24 hours after 5 failed login attempts
- **Email Validation:** Added acceptable email domains list to prevent burner accounts and temporary email registrations
- **Billing History:** Users can now view complete billing history and invoices directly on the Subscription page
- **Invoice Delivery:** PDF invoices are now automatically sent to registered email addresses
- **Message Branching:** Added support for conversation branching when regenerating or editing responses

### 🛠️ Fixes
- **File Storage Display:** Adjusted file size display to automatically adapt between KB/MB/GB units for better readability
- **Duplicate Invoice:** Fix a bug that duplicates the generation of invoice

### ⚙️ Technical Changes
- **System Prompt Refinement:** Updated system prompt to focus on text-based extraction and generation, removing multi-modal references

### ⛔ Removed
- **Landing Page:** Removed unnecessary information to streamline content for panel review

## [0.3.7] - 2025-10-06

### 🛠️ Fixes
- **Response Time Optimization:** Reduced overall system latency by changing the model’s reasoning, leading to faster generation and output delivery.
- **Streaming Response Refined:** Improved the live token streaming so answers appear in real time as they’re generated, improving interactivity and responsiveness.
- **Non-Document Query Handler:** Added a dedicated response handler to properly manage general (non-document) user queries outside the RAG context.
- **File Upload Error Handling:** Resolved an issue where failed uploads were incorrectly appearing in chat history; these are now properly flagged and isolated.

### 🧩 UI Changes
- **Updated Session Loader:** Changed the session loader component UI to a more unified and simple interface.
- **Profile Settings Redesign:** Updated the layout of the profile settings page for better readability, accessibility, and user navigation flow.
- **RAG Thinking Lock:** Disabled the “Send” button while the RAG pipeline is processing or thinking, preventing duplicate requests and ensuring smoother UX.

## [0.3.6] - 2025-10-01

### 🚀 What's New
- **Adaptive Multi-Question Processing:** Implemented intelligent query analysis that detects and optimizes handling of multi-question queries
- **Enhanced Retrieval System:** Added hybrid Vector + BM25 retrieval with automatic configuration based on document size and query complexity
- **Smart Context Building:** Improved token budgeting with adaptive chunk selection and prioritization for comprehensive multi-question responses

### 🛠️ Fixes
- **RAG System Detection:** Fixed critical bug where streaming engine couldn't detect RAG system parameters, causing fallback to basic retrieval
- **Page Count Issue:** Resolved issue where `total_pages` was stored as function reference instead of integer value, breaking adaptive configuration
- **Embedding Manager Integration:** Fixed missing `embedding_manager` parameter extraction in streaming query engine
- **Multi-Question Support:** Enabled `MultiQuestionBatchProcessor` for queries with multiple questions, providing better answer coverage and accuracy

### ⚙️ Technical Changes
- **Streaming Engine Enhancement:** Added comprehensive parameter passing (`vector_index`, `nodes`, `embedding_manager`, `total_pages`) to enable adaptive query processing
- **Debug Logging:** Added detailed debug output for RAG system parameter extraction to improve troubleshooting
- **Import Cleanup:** Removed unused `pymupdf.extra.page_count` import that was causing naming conflicts
- **RAG Builder Optimization:** Enhanced `VectorizedRAGBuilder.build_rag_system_fast()` to properly calculate and store page count from PDF files
- **Entity Detection:** Automatic extraction and prioritized retrieval of named entities from multi-question queries
- **Batch Processing:** Single-pass retrieval and reranking for multiple questions, reducing latency and improving efficiency
- **Adaptive Configuration:** Dynamic adjustment of retrieval parameters based on document size (pages) and query complexity (number of questions)
- **Enhanced Deduplication:** Improved node deduplication with diversity optimization through interleaved retrieval results

## [0.3.5] - 2025-09-30

### 🚀 What's New
- **Chat Message Animations:** Added smooth slide-in animations for user and assistant messages
- **Smooth Scrolling:** Chat container now scrolls smoothly to new messages
- **Message Management:** Added delete button for individual chat messages
- **Rename Chat Title:** Added a rename chat title feature for customizability

### 🛠️ Fixes
- **Stop Button:** Fixed streaming response abort functionality - stop button now properly cancels ongoing responses
- **React setState Error:** Resolved persistent "Cannot update a component while rendering a different component" error by deferring callback invocations
- **Message Rendering:** Improved streaming response handling with proper cursor states

### ⚙️ Technical Changes
- **Backend Configuration:** Updated RAG pipeline config with new optimization flags
- **API Client:** Enhanced `streamQueryDocument` with AbortSignal support for request cancellation
- **Component Lifecycle:** Fixed state management timing issues in Home and ChatViewer components

## [0.3.4] - 2025-09-28

### 🚀 What's New
- **Response Streaming:** Now uses response streaming from OpenAI for faster response time
- **Landing Page Refinements:** Added some visual refinements on the landing page

### 🛠️ Fixes
- **File Renaming:** Fixed file renames the original file instead of the uploaded (renamed) file

## [0.3.3] - 2025-09-20

### 🚀 What's New
- **Subscription Invoice:** Subscriptions now automatically send invoices to the registered email.
- Canceling a subscription now stops future payments but keeps access until the billing cycle ends.
- **[FIX]** Voice Mode: improved stability and removed the outdated visualizer.

## [0.3.2] - 2025-09-17

### 🚀 What's New
- **Forgot Password:** Users can now securely reset their password.
- **Password Visibility Toggle:** Option to show or hide password text during entry.
- **Security Logs Relocation:** Security logs are now housed under _Privacy & Security_ for a more streamlined experience.
- **Subscription Tab:** A new subscription section has been added to the home page.
- **Internal Testing Support:** Introduced dedicated test scripts to improve QA workflows.

### 🛠️ Fixes
- **Code Settings Page:** Refactored for improved stability and maintainability.

## [0.3.1] - 2025-09-11
### 🚀 What's New
- **View File Button:** Introduced a quick-access button to open and view uploaded files directly from the chat interface
- **Payment Gateway Integration:** Integrated PayPal as payment gateway for subscription
- **Delete Account API:** Backend endpoint for permanent account deletion is now available

### 🛠️ Fixed
- **Sidebar Menu Consistency on Mobile View:** Moved the sidebar open toggle to the navigation bar for UI consistency
- **Confirmation Modal:**  Switched the delete confirmation on chat history to the existing confirmation modal for code and UI consistency

## [0.3.0] - 2025-09-08

⚠️ Note: We skipped version 0.2.3 to 0.2.x in order to align with the scope of new features and improvements. The jump reflects a larger set of changes that warranted a minor version bump.

### 🚀 What's New

- **GPT 5-mini integration:** the pipeline now runs on OpenAI’s GPT 5-nano model (previously Gemini Flash 2.0).  
- **Smarter responses:** improved verbosity and reasoning making the assistant more helpful and proactive in asking clarifying questions.  
- **Dynamic markdown rendering:** assistant responses now support bold, italic, and underline formatting.  
- **Per-message deletion:** users can delete specific messages without losing the full conversation.  
- **Abort response generation:** added a stop button to cancel outputs mid-response.  
- **Context timer:** displays elapsed time for better user context-awareness.  

### 🛠️ Fixed
- **UI polishing:** adjusted sizing, margins, color contrast, and other visual elements for consistency. 
- **Improved error handling:** error prompts now provide clearer, user-friendly information.  

### ⛔ Removed

- **Response feedback:** thumbs up/down feature removed since feedback isn’t used for training.  
- **Usage statistics:** simplified subscription page by removing usage tracking.  

---

## [0.2.2] - 2025-08-15
### 🛠️ Fixed
- **Smarter auto-rename:** feature now powered by rule-based pattern matching (previously regex only) for higher accuracy.  

### 🧩 UI Changes
- **Add Client Name Format**: Replaced sequential_numbering with add client name format (20250815_Client_Document.pdf)

## [0.2.1] - 2025-08-12
### Added
- **Password Validation**: Added password strength meter on account creation

### Changed
- **Hero Image**: Changed hero image on landing page to LegalynX logo
- **Sign In Buttons**: Added loading animation on button submit for enhanced user feedback
- **Sunset Theme**: Fixed sunset theme for better readability
- **Changed Icons**: Changed Folder and File icons for better UI

## [0.2.0] - 2025-08-11

### Added
- **Live Usability Testing**: Deployed production testing environment on Vercel
- **Collapsible Icon Feature**: Added collapsible interface elements for improved navigation
- **Layout Rearrangement**: Enhanced UI layout for better user experience
- **Appearance Tab**: New appearance customization options in settings
- **Single Document ID Implementation**: Streamlined document identification system

### Fixed
- **Message Persistence**: Resolved bug where messages weren't saving on initial file upload
- **File Upload Selection**: Fixed issue where recently uploaded files were incorrectly auto-selected
- **Session Management**: Fixed bug where temporary sessions weren't saved to chat history when switching tabs

### Changed
- **RAG Pipeline Hosting**: Migrated RAG backend to Railway for improved performance and reliability

### Removed
- **Privacy Settings**: Removed privacy preferences settings for simplified user experience

--- 

## [0.1.9] - 2025-08-05 - Pre-Alpha

### Added
- **RAG Hosting on Railway**: Deployed the Retrieval-Augmented Generation (RAG) backend on Railway for production testing
- **Folder/File Nesting**: Introduced support for nested folders and files in the File Manager

### Fixed
- **Mobile Responsiveness**: Addressed additional minor UI issues on smaller screen sizes

### Changed
- **Component Structure**: Refactored the `components/` directory for improved organization and scalability

## [0.1.8] - 2025-08-01

### Added
- **Tier Restriction**: Users can now access the system based on their subscription plan.
- **Fixed Dark/Light mode on Landing page**: Minor UI changes for landing page and pricing page.
- **Added Privacy Policy**: Added privacy policy for users

## [0.1.7] - 2025-07-30

### Added
- **Dark Mode**: Added dark mode feature across the system
- **Revamped User Interface**: Changed the Landing and Pricing page with informational content 

## [0.1.6] - 2025-07-28

### Added
- **Two-Factor Authentication (2FA)**: Users can now enable 2FA with their preferred authenticator app for enhanced security
- **Edit Feature**: Users can now edit their prompts and automatically regenerate responses
- **Profile Picture Management**: Complete profile picture upload, display, and removal functionality
- **Secure S3 Integration**: Profile pictures are stored securely in S3 with public access via bucket policy
- **Direct S3 URL Display**: Profile pictures now load instantly without API calls or loading states

### Fixed
- **System Settings**: Now dynamically updates user settings in real-time
- **Profile Picture Upload**: Fixed S3 upload issues and database persistence
- **Image Loading**: Eliminated loading states and fallback transitions in navigation
- **S3 Security**: Implemented secure bucket policy for profile pictures while keeping documents private
- **Authentication**: Improved JWT token handling in navigation components

### Security
- **Document Privacy**: Ensured all documents remain private and accessible only through authenticated API calls


## [0.1.5] - 2025-07-24

### Added
- **RAG Anomaly Detection**: Added security layer for prompt injection detection, user behavior monitoring, and rate limiting for file uploads
- **File Auto-Rename Feature**: Automatically handles file naming conflicts
- **Enhanced User Experience**: Added smooth animations on sidebar tab selection
- **Document Format Support**: Added `.docx` support with automatic conversion to `.pdf` files

### Improved
- **RAG Pipeline Optimization**: Significantly faster document processing performance


## [0.1.4] - 2025-07-19

### Added
- **Settings Page**: Comprehensive user settings management
- **Voice Mode**: Users can now interact with Lynx AI using voice commands
- **Gemini Flash Model Integration**: Improved response quality and speed

### Fixed
- **Mobile Responsiveness**: Enhanced UI/UX compatibility for mobile and small screen devices

## [0.1.3] - 2025-07-17

### Added
- **PDF Viewer**: Integrated PDF viewer in File Manager for document preview

### Fixed
- **Chat Session Loading**: Resolved errors when loading deleted or non-existent chat sessions
- **Default Page**: Login now correctly defaults to upload file page

## [0.1.2] - 2025-07-15

### Added
- **S3 Integration**: Complete Amazon S3 integration for file storage
- **Session Management**: Polished session-based chat and file handling

### Fixed
- **File/Chat Deletion**: Resolved bugs when deleting files or chat history
- **Session Isolation**: Fixed issue where chat sessions could be accessed by wrong users
- **Logout Cleanup**: Logging out now properly removes unsaved files and sessions
- **Versioning**: Adjusted CHANGELOG versioning for consistency

## [0.1.1] - 2025-07-12

### Added
- **CHANGELOG**: Added changelog for better version history tracking
- **Animations**: Small UI animations for improved user experience
- **Authentication System**: Complete sign in and sign up functionality
- **Database Setup**: PostgreSQL and Prisma ORM integration
- **Containerization**: Docker support for streamlined deployment

### Fixed
- **Navigation**: Improved routing for header links and page navigation

## [0.1.0] - 2025-07-10 - Initial Release

### Initialized
- **RAG Pipeline**: Built Retrieval-Augmented Generation pipeline using FastAPI
- **Application Structure**: Setup Frontend (Next.js) and Backend (Node.js) architecture
- **Docker Support**: Complete containerization for development and production
- **Configuration**: Initial project configuration files and environment setup

---

## Legend

- **Added**: New features
- **Changed**: Changes in existing functionality
- **Deprecated**: Soon-to-be removed features
- **Removed**: Removed features
- **Fixed**: Bug fixes
- **Security**: Security improvements<|MERGE_RESOLUTION|>--- conflicted
+++ resolved
@@ -5,12 +5,13 @@
 The format is based on [Keep a Changelog](https://keepachangelog.com/en/1.0.0/),
 and this project adheres to [Semantic Versioning](https://semver.org/spec/v2.0.0.html).
 
-<<<<<<< HEAD
-## [0.4.0] - 2025-10-23
+## [0.4.0] - 2025-10-25
 
 ## 🚀 What's New
 - **File Type Validation:** Implemented intelligent file upload validation to distinguish between legal and non-legal documents, ensuring only relevant files are processed.
-- **Enhanced Landing Page:** Introduced a new landing page with richer information, visuals, and detailed descriptions about Legalynx’s features and plans.
+- **Enhanced Landing Page:** Introduced a new landing page with richer information, visuals, and smoother user-experience.
+- **Sidebar Panel Enhancement:** Recent chats are now available from the sidebar for quick access.
+- **Settings Consolidation:** Appearance and subscription management have been moved into unified settings for a more streamlined user experience.
 
 ## 🛠️ Fixes
 - **DOCX Conversion:** Fixed DOCX conversion not working when uploading .docx file.
@@ -18,20 +19,6 @@
 ### ⚙️ Technical Changes
 - **Unified Text Extraction:** Optimized backend performance by running text extraction once per document upload, reducing redundant processing in the RAG pipeline.
 
-=======
-## [0.4.0] - 2025-10-25
-
-## 🚀 What's New
-- **File Validation on Upload:** Added document legal or non-legal document validation during file upload.
-- **Sidebar Panel Enhancement:** Recent chats are now available from the sidebar for quick access.
-
-## 🧩 UI Changes
-- **Landing Page:** Minor UI updates for improved aesthetics and usability.
-- **Settings Consolidation:** Appearance and subscription management have been moved into unified settings for a more streamlined user experience.
-
-## ⚙️ Technical Changes
-- **RAG Optimization:** Text extraction now runs a single time per process, improving resource efficiency.
->>>>>>> 4fb8e70f
 
 ## [0.3.9] - 2025-10-11 - Post-Consultation QA
 
